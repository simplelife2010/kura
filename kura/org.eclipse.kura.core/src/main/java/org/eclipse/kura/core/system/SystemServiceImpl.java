--- conflicted
+++ resolved
@@ -55,1103 +55,6 @@
 import org.slf4j.Logger;
 import org.slf4j.LoggerFactory;
 
-<<<<<<< HEAD
-
-/**
- */
-public class SystemServiceImpl implements SystemService 
-{
-	private static final Logger s_logger = LoggerFactory.getLogger(SystemServiceImpl.class);
-
-	private static final String CLOUDBEES_SECURITY_SETTINGS_PATH = "/private/eurotech/settings-security.xml";
-	private static final String KURA_PATH = "/opt/eclipse/kura";
-
-	private static boolean onCloudbees = false;
-
-	private Properties       m_kuraProperties;
-	private ComponentContext m_ctx;
-
-	private NetworkService m_networkService;
-
-
-	// ----------------------------------------------------------------
-	//
-	//   Dependencies
-	//
-	// ----------------------------------------------------------------
-	public void setNetworkService(NetworkService networkService) {
-		m_networkService = networkService;
-	}
-
-	public void unsetNetworkService(NetworkService networkService) {
-		m_networkService = null;
-	}
-
-
-	// ----------------------------------------------------------------
-	//
-	//   Activation APIs
-	//
-	// ----------------------------------------------------------------
-
-	@SuppressWarnings({ "rawtypes", "unchecked" })
-	protected void activate(ComponentContext componentContext) 
-	{
-		m_ctx = componentContext;
-
-		AccessController.doPrivileged(new PrivilegedAction()
-		{
-			public Object run()
-			{
-				try
-				{
-					// privileged code goes here, for example:
-					onCloudbees = (new File(CLOUDBEES_SECURITY_SETTINGS_PATH)).exists();
-					return null; // nothing to return
-				}
-				catch (Exception e)
-				{
-					System.out.println("Unable to execute privileged in SystemService");
-					return null;
-				}
-			}
-		});
-
-		// load the defaults from the kura.properties files
-		Properties kuraDefaults = new Properties();
-		boolean updateTriggered = false;
-		try {
-			//special cases for older versions to fix relative path bug in v2.0.4 and earlier
-			if(System.getProperty(KURA_CONFIG) != null && System.getProperty(KURA_CONFIG).trim().equals("file:kura/kura.properties")) {
-				System.setProperty(KURA_CONFIG, "file:/opt/eclipse/kura/kura/kura.properties");
-				updateTriggered = true;
-				s_logger.warn("Overridding invalid kura.properties location");
-			}
-			if(System.getProperty("dpa.configuration") != null && System.getProperty("dpa.configuration").trim().equals("kura/dpa.properties")) {
-				System.setProperty("dpa.configuration", "/opt/eclipse/kura/kura/dpa.properties");
-				updateTriggered = true;
-				s_logger.warn("Overridding invalid dpa.properties location");
-			}
-			if(System.getProperty("log4j.configuration") != null && System.getProperty("log4j.configuration").trim().equals("file:kura/log4j.properties")) {
-				System.setProperty("log4j.configuration", "file:/opt/eclipse/kura/kura/log4j.properties");
-				updateTriggered = true;
-				s_logger.warn("Overridding invalid log4j.properties location");
-			}
-
-			// load the default kura.properties
-			// look for kura.properties as resource in the classpath
-			// if not found, look for such file in the kura.home directory
-			String kuraHome = System.getProperty(KEY_KURA_HOME_DIR);
-			String kuraConfig = System.getProperty(KURA_CONFIG);
-			String kuraProperties = IOUtil.readResource(KURA_PROPS_FILE);
-
-			if (kuraProperties != null) {
-				kuraDefaults.load( new StringReader(kuraProperties));
-				s_logger.info("Loaded Jar Resource kura.properties.");
-			}
-			else if (kuraConfig != null) {
-				try {
-					URL kuraConfigUrl = new URL(kuraConfig);
-					kuraDefaults.load(kuraConfigUrl.openStream());
-					s_logger.info("Loaded URL kura.properties: "+kuraConfig);
-				}
-				catch (Exception e) {
-					s_logger.warn("Could not open kuraConfig URL", e);
-				}
-			}
-			else if (kuraHome != null) {
-				File kuraPropsFile = new File (kuraHome+File.separator+KURA_PROPS_FILE);
-				if (kuraPropsFile.exists()) {
-					FileReader fr= new FileReader(kuraPropsFile);
-					kuraDefaults.load(fr);
-					fr.close();
-					s_logger.info("Loaded File kura.properties: "+kuraPropsFile);
-				} else {
-					s_logger.warn("File does not exist: " + kuraPropsFile);
-				}
-
-			}
-			else {
-				s_logger.error("Could not located kura.properties with kura.home "); //+kuraHome
-			}
-
-			// load custom kura properties
-			// look for kura_custom.properties as resource in the classpath
-			// if not found, look for such file in the kura.home directory
-			Properties kuraCustomProps = new Properties();
-			String kuraCustomConfig = System.getProperty(KURA_CUSTOM_CONFIG);
-			String kuraCustomProperties = IOUtil.readResource(KURA_CUSTOM_PROPS_FILE);
-
-			if (kuraCustomProperties != null) {
-				kuraCustomProps.load( new StringReader(kuraCustomProperties));
-				s_logger.info("Loaded Jar Resource: " + KURA_CUSTOM_PROPS_FILE);
-			}
-			else if (kuraCustomConfig != null) {
-				try {
-					URL kuraConfigUrl = new URL(kuraCustomConfig);
-					kuraCustomProps.load(kuraConfigUrl.openStream());
-					s_logger.info("Loaded URL kura_custom.properties: "+kuraCustomConfig);
-				}
-				catch (Exception e) {
-					s_logger.warn("Could not open kuraCustomConfig URL: " + e);
-				}
-			}
-			else if (kuraHome != null) {
-				File kuraCustomPropsFile = new File (kuraHome+File.separator+KURA_CUSTOM_PROPS_FILE);
-				if (kuraCustomPropsFile.exists()) {
-					kuraCustomProps.load( new FileReader(kuraCustomPropsFile));
-					s_logger.info("Loaded File " + KURA_CUSTOM_PROPS_FILE + ": " + kuraCustomPropsFile);
-				} else {
-					s_logger.warn("File does not exist: " + kuraCustomPropsFile);
-				}
-			}
-			else {
-				s_logger.info("Did not locate a kura_custom.properties file in " + kuraHome);
-			}
-
-			// Override defaults with values from kura_custom.properties
-			kuraDefaults.putAll(kuraCustomProps);
-
-			//more path overrides based on earlier Kura problem with relative paths
-			if(kuraDefaults.getProperty(KEY_KURA_HOME_DIR) != null && kuraDefaults.getProperty(KEY_KURA_HOME_DIR).trim().equals("kura")) {
-				kuraDefaults.setProperty(KEY_KURA_HOME_DIR, "/opt/eclipse/kura/kura");
-				updateTriggered = true;
-				s_logger.warn("Overridding invalid kura.home location");
-			}
-			if(kuraDefaults.getProperty(KEY_KURA_PLUGINS_DIR) != null && kuraDefaults.getProperty(KEY_KURA_PLUGINS_DIR).trim().equals("kura/plugins")) {
-				kuraDefaults.setProperty(KEY_KURA_PLUGINS_DIR, "/opt/eclipse/kura/kura/plugins");
-				updateTriggered = true;
-				s_logger.warn("Overridding invalid kura.plugins location");
-			}	
-			if(kuraDefaults.getProperty("kura.packages") != null && kuraDefaults.getProperty("kura.packages").trim().equals("kura/packages")) {
-				kuraDefaults.setProperty("kura.packages", "/opt/eclipse/kura/kura/packages");
-				updateTriggered = true;
-				s_logger.warn("Overridding invalid kura.packages location");
-			}
-
-
-			if(updateTriggered) {
-				File    directory;       // Desired current working directory
-
-				directory = new File(KURA_PATH).getAbsoluteFile();
-				if (directory.exists() || directory.mkdirs())
-				{
-					String oldDir = System.getProperty("user.dir");
-					if(System.setProperty("user.dir", directory.getAbsolutePath()) != null) {
-						s_logger.warn("Changed working directory to /opt/eclipse/kura from " + oldDir);
-					}
-				}
-
-
-
-				/*
-				// we were updated so we need to reload the DeploymentAdmin so it reads in the correct values
-				s_logger.info("kura.home = " + kuraDefaults.getProperty(KEY_KURA_HOME_DIR));
-				s_logger.info("kura.plugins = " + kuraDefaults.getProperty(KEY_KURA_PLUGINS_DIR));
-				s_logger.info("kura.packages = " + kuraDefaults.getProperty("kura.packages"));
-
-				//write out Kura defaults back to kuraPropsFile
-				FileOutputStream fos = new FileOutputStream(kuraHome+File.separator+KURA_PROPS_FILE);
-				kuraDefaults.store(fos, null);
-				fos.flush();
-				fos.getFD().sync();
-				fos.close();
-
-				s_logger.warn("Restarting DeploymentAgent to reload kura.properties");
-				String bundleName = "org.eclipse.kura.deployment.agent";
-
-				Bundle[] bundles = m_ctx.getBundleContext().getBundles();
-				Long id = null;
-				try {
-					if(bundles != null && bundles.length > 0) {
-						for(Bundle bundle : bundles) {
-							if(bundle.getSymbolicName().equals(bundleName)) {
-								id = bundle.getBundleId();
-								break;
-							}
-						}
-					}
-				} catch (NumberFormatException e){
-					throw new ComponentException("Error restarting org.eclipse.kura.deployment.agent.DeploymentAgentService to update Kura", e);
-				}
-
-				if (id != null) {
-					Bundle bundle = m_ctx.getBundleContext().getBundle(id);
-					if (bundle == null) {
-						s_logger.error("Bundle ID {} not found", id);
-						throw new ComponentException("Error restarting org.eclipse.kura.deployment.agent.DeploymentAgentService to update Kura");
-					} else {
-						try {
-							bundle.stop();
-							bundle.start();
-						} catch (BundleException e) {
-							s_logger.error("Failed to restart bundle ", e);
-						}
-					}
-				}*/
-			}	
-
-			// build the m_kuraProperties instance with the defaults
-			m_kuraProperties = new Properties(kuraDefaults);
-
-			// take care of the CloudBees environment 
-			// that is run in the continuous integration. 
-			if (onCloudbees) {
-				m_kuraProperties.put(KEY_OS_NAME, OS_CLOUDBEES);
-			}
-
-			// Put the Net Admin and Web interface availability property so that is available through a get.  
-			Boolean hasNetAdmin = Boolean.valueOf(m_kuraProperties.getProperty(KEY_KURA_HAVE_NET_ADMIN, "true"));
-			m_kuraProperties.put(KEY_KURA_HAVE_NET_ADMIN, hasNetAdmin);
-			s_logger.info("Kura has net admin? " + hasNetAdmin);
-			String hasWebInterface = m_kuraProperties.getProperty(KEY_KURA_HAVE_WEB_INTER, "true");
-			m_kuraProperties.put(KEY_KURA_HAVE_WEB_INTER, hasWebInterface);
-			s_logger.info("Kura has web interface? " + hasWebInterface);
-			String kuraVersion = m_kuraProperties.getProperty(KEY_KURA_VERSION, "version-unknown");
-			m_kuraProperties.put(KEY_KURA_VERSION, kuraVersion);
-			s_logger.info("Kura version? " + kuraVersion);
-
-			// load the System properties for what it makes sense
-			//Properties systemProperties = System.getProperties();
-			//m_kuraProperties.putAll(systemProperties);
-
-			if(System.getProperty(KEY_KURA_NAME) != null){
-				m_kuraProperties.put(KEY_KURA_NAME, System.getProperty(KEY_KURA_NAME));
-			}
-			if(System.getProperty(KEY_KURA_VERSION) != null){
-				m_kuraProperties.put(KEY_KURA_VERSION, System.getProperty(KEY_KURA_VERSION));
-			}
-			if(System.getProperty(KEY_DEVICE_NAME) != null){
-				m_kuraProperties.put(KEY_DEVICE_NAME, System.getProperty(KEY_DEVICE_NAME));
-			}
-			if(System.getProperty(KEY_PLATFORM) != null){
-				m_kuraProperties.put(KEY_PLATFORM, System.getProperty(KEY_PLATFORM));
-			}
-			if(System.getProperty(KEY_MODEL_ID) != null){
-				m_kuraProperties.put(KEY_MODEL_ID, System.getProperty(KEY_MODEL_ID));
-			}
-			if(System.getProperty(KEY_MODEL_NAME) != null){
-				m_kuraProperties.put(KEY_MODEL_NAME, System.getProperty(KEY_MODEL_NAME));
-			}
-			if(System.getProperty(KEY_PART_NUMBER) != null){
-				m_kuraProperties.put(KEY_PART_NUMBER, System.getProperty(KEY_PART_NUMBER));
-			}
-			if(System.getProperty(KEY_SERIAL_NUM) != null){
-				m_kuraProperties.put(KEY_SERIAL_NUM, System.getProperty(KEY_SERIAL_NUM));
-			}
-			if(System.getProperty(KEY_BIOS_VERSION) != null){
-				m_kuraProperties.put(KEY_BIOS_VERSION, System.getProperty(KEY_BIOS_VERSION));
-			}
-			if(System.getProperty(KEY_FIRMWARE_VERSION) != null){
-				m_kuraProperties.put(KEY_FIRMWARE_VERSION, System.getProperty(KEY_FIRMWARE_VERSION));
-			}
-			if(System.getProperty(KEY_PRIMARY_NET_IFACE) != null){
-				m_kuraProperties.put(KEY_PRIMARY_NET_IFACE, System.getProperty(KEY_PRIMARY_NET_IFACE));
-			}
-			if(System.getProperty(KEY_KURA_HOME_DIR) != null){
-				m_kuraProperties.put(KEY_KURA_HOME_DIR, System.getProperty(KEY_KURA_HOME_DIR));
-			}
-			if(System.getProperty(KEY_KURA_PLUGINS_DIR) != null){
-				m_kuraProperties.put(KEY_KURA_PLUGINS_DIR, System.getProperty(KEY_KURA_PLUGINS_DIR));
-			}
-			if(System.getProperty(KEY_KURA_DATA_DIR) != null){
-				m_kuraProperties.put(KEY_KURA_DATA_DIR, System.getProperty(KEY_KURA_DATA_DIR));
-			}
-			if(System.getProperty(KEY_KURA_TMP_DIR) != null){
-				m_kuraProperties.put(KEY_KURA_TMP_DIR, System.getProperty(KEY_KURA_TMP_DIR));
-			}
-			if(System.getProperty(KEY_KURA_SNAPSHOTS_DIR) != null){
-				m_kuraProperties.put(KEY_KURA_SNAPSHOTS_DIR, System.getProperty(KEY_KURA_SNAPSHOTS_DIR));
-			}
-			if(System.getProperty(KEY_KURA_SNAPSHOTS_COUNT) != null){
-				m_kuraProperties.put(KEY_KURA_SNAPSHOTS_COUNT, System.getProperty(KEY_KURA_SNAPSHOTS_COUNT));
-			}
-			if(System.getProperty(KEY_KURA_HAVE_NET_ADMIN) != null){
-				m_kuraProperties.put(KEY_KURA_HAVE_NET_ADMIN, System.getProperty(KEY_KURA_HAVE_NET_ADMIN));
-			}
-			if(System.getProperty(KEY_KURA_HAVE_WEB_INTER) != null){
-				m_kuraProperties.put(KEY_KURA_HAVE_WEB_INTER, System.getProperty(KEY_KURA_HAVE_WEB_INTER));
-			}
-			if(System.getProperty(KEY_KURA_STYLE_DIR) != null){
-				m_kuraProperties.put(KEY_KURA_STYLE_DIR, System.getProperty(KEY_KURA_STYLE_DIR));
-			}
-			if(System.getProperty(KEY_KURA_WIFI_TOP_CHANNEL) != null){
-				m_kuraProperties.put(KEY_KURA_WIFI_TOP_CHANNEL, System.getProperty(KEY_KURA_WIFI_TOP_CHANNEL));
-			}
-			if(System.getProperty(KEY_KURA_KEY_STORE_PWD) != null){
-				m_kuraProperties.put(KEY_KURA_KEY_STORE_PWD, System.getProperty(KEY_KURA_KEY_STORE_PWD));
-			}
-			if(System.getProperty(KEY_KURA_TRUST_STORE_PWD) != null){
-				m_kuraProperties.put(KEY_KURA_TRUST_STORE_PWD, System.getProperty(KEY_KURA_TRUST_STORE_PWD));
-			}
-			if(System.getProperty(KEY_FILE_COMMAND_ZIP_MAX_SIZE) != null){
-				m_kuraProperties.put(KEY_FILE_COMMAND_ZIP_MAX_SIZE, System.getProperty(KEY_FILE_COMMAND_ZIP_MAX_SIZE));
-			}
-			if(System.getProperty(KEY_FILE_COMMAND_ZIP_MAX_NUMBER) != null){
-				m_kuraProperties.put(KEY_FILE_COMMAND_ZIP_MAX_NUMBER, System.getProperty(KEY_FILE_COMMAND_ZIP_MAX_NUMBER));
-			}
-			if(System.getProperty(KEY_OS_ARCH) != null){
-				m_kuraProperties.put(KEY_OS_ARCH, System.getProperty(KEY_OS_ARCH));
-			}
-			if(System.getProperty(KEY_OS_NAME) != null){
-				m_kuraProperties.put(KEY_OS_NAME, System.getProperty(KEY_OS_NAME));
-			}
-			if(System.getProperty(KEY_OS_VER) != null){
-				m_kuraProperties.put(KEY_OS_VER, getOsVersion()); //System.getProperty(KEY_OS_VER)
-			}
-			if(System.getProperty(KEY_OS_DISTRO) != null){
-				m_kuraProperties.put(KEY_OS_DISTRO, System.getProperty(KEY_OS_DISTRO));
-			}
-			if(System.getProperty(KEY_OS_DISTRO_VER) != null){
-				m_kuraProperties.put(KEY_OS_DISTRO_VER, System.getProperty(KEY_OS_DISTRO_VER));
-			}
-			if(System.getProperty(KEY_JAVA_VERSION) != null){
-				m_kuraProperties.put(KEY_JAVA_VERSION, System.getProperty(KEY_JAVA_VERSION));
-			}
-			if(System.getProperty(KEY_JAVA_VENDOR) != null){
-				m_kuraProperties.put(KEY_JAVA_VENDOR, System.getProperty(KEY_JAVA_VENDOR));
-			}
-			if(System.getProperty(KEY_JAVA_VM_NAME) != null){
-				m_kuraProperties.put(KEY_JAVA_VM_NAME, System.getProperty(KEY_JAVA_VM_NAME));
-			}
-			if(System.getProperty(KEY_JAVA_VM_VERSION) != null){
-				m_kuraProperties.put(KEY_JAVA_VM_VERSION, System.getProperty(KEY_JAVA_VM_VERSION));
-			}
-			if(System.getProperty(KEY_JAVA_VM_INFO) != null){
-				m_kuraProperties.put(KEY_JAVA_VM_INFO, System.getProperty(KEY_JAVA_VM_INFO));
-			}
-			if(System.getProperty(KEY_OSGI_FW_NAME) != null){
-				m_kuraProperties.put(KEY_OSGI_FW_NAME, System.getProperty(KEY_OSGI_FW_NAME));
-			}
-			if(System.getProperty(KEY_OSGI_FW_VERSION) != null){
-				m_kuraProperties.put(KEY_OSGI_FW_VERSION, System.getProperty(KEY_OSGI_FW_VERSION));
-			}
-			if(System.getProperty(KEY_JAVA_HOME) != null){
-				m_kuraProperties.put(KEY_JAVA_HOME, System.getProperty(KEY_JAVA_HOME));
-			}
-			if(System.getProperty(KEY_FILE_SEP) != null){
-				m_kuraProperties.put(KEY_FILE_SEP, System.getProperty(KEY_FILE_SEP));
-			}
-			if(System.getProperty(CONFIG_CONSOLE_DEVICE_MANAGE_SERVICE_IGNORE) != null){
-				m_kuraProperties.put(CONFIG_CONSOLE_DEVICE_MANAGE_SERVICE_IGNORE, System.getProperty(CONFIG_CONSOLE_DEVICE_MANAGE_SERVICE_IGNORE));
-			}
-			if(System.getProperty(DB_URL_PROPNAME) != null){
-				m_kuraProperties.put(DB_URL_PROPNAME, System.getProperty(DB_URL_PROPNAME));
-			}
-			if(System.getProperty(DB_CACHE_ROWS_PROPNAME) != null){
-				m_kuraProperties.put(DB_CACHE_ROWS_PROPNAME, System.getProperty(DB_CACHE_ROWS_PROPNAME));
-			}
-			if(System.getProperty(DB_LOB_FILE_PROPNAME) != null){
-				m_kuraProperties.put(DB_LOB_FILE_PROPNAME, System.getProperty(DB_LOB_FILE_PROPNAME));
-			}
-			if(System.getProperty(DB_DEFRAG_LIMIT_PROPNAME) != null){
-				m_kuraProperties.put(DB_DEFRAG_LIMIT_PROPNAME, System.getProperty(DB_DEFRAG_LIMIT_PROPNAME));
-			}
-			if(System.getProperty(DB_LOG_DATA_PROPNAME) != null){
-				m_kuraProperties.put(DB_LOG_DATA_PROPNAME, System.getProperty(DB_LOG_DATA_PROPNAME));
-			}
-			if(System.getProperty(DB_LOG_SIZE_PROPNAME) != null){
-				m_kuraProperties.put(DB_LOG_SIZE_PROPNAME, System.getProperty(DB_LOG_SIZE_PROPNAME));
-			}
-			if(System.getProperty(DB_NIO_PROPNAME) != null){
-				m_kuraProperties.put(DB_NIO_PROPNAME, System.getProperty(DB_NIO_PROPNAME));
-			}
-			if(System.getProperty(DB_WRITE_DELAY_MILLIES_PROPNAME) != null){
-				m_kuraProperties.put(DB_WRITE_DELAY_MILLIES_PROPNAME, System.getProperty(DB_WRITE_DELAY_MILLIES_PROPNAME));
-			}
-
-			if (getKuraHome() == null) {
-				s_logger.error("Did not initialize kura.home");
-			}
-			else {
-				s_logger.info("Kura home directory is " + getKuraHome());
-				createDirIfNotExists(getKuraHome());
-			}
-			if (getKuraSnapshotsDirectory() == null) {
-				s_logger.error("Did not initialize kura.snapshots");
-			}
-			else {
-				s_logger.info("Kura snapshots directory is " + getKuraSnapshotsDirectory());
-				createDirIfNotExists(getKuraSnapshotsDirectory());
-			}
-			if (getKuraTemporaryConfigDirectory() == null) {
-				s_logger.error("Did not initialize kura.tmp");
-			}
-			else {
-				s_logger.info("Kura tmp directory is " + getKuraTemporaryConfigDirectory());
-				createDirIfNotExists(getKuraTemporaryConfigDirectory());
-			}
-
-			s_logger.info(new StringBuffer().append("Kura version ").append(getKuraVersion()).append(" is starting").toString());
-		}
-		catch (IOException e) {
-			throw new ComponentException("Error loading default properties", e);
-		}
-	}
-
-	protected void deactivate(ComponentContext componentContext) 
-	{
-		m_ctx = null;
-		m_kuraProperties = null;
-	}
-
-
-	public void updated(Map<String,Object> properties)
-	{
-		// nothing to do
-		// all properties of the System service are read-only
-	}
-
-
-	// ----------------------------------------------------------------
-	//
-	//   Service APIs
-	//
-	// ----------------------------------------------------------------
-
-	/**
-	 * Returns all KuraProperties for this system. The returned instances is 
-	 * initialized by loading the kura.properties file. Properties defined at 
-	 * the System level - for example using the java -D command line flag - 
-	 * are used to overwrite the values loaded from the kura.properties file
-	 * in a hierarchical configuration fashion.  
-	 */
-	@Override
-	public Properties getProperties() {
-		return m_kuraProperties;
-	}
-
-	@Override
-	public String getPrimaryMacAddress() {
-		String primaryNetworkInterfaceName = getPrimaryNetworkInterfaceName();
-		String macAddress = null;
-
-		if (OS_MAC_OSX.equals(getOsName())) {
-			SafeProcess proc = null;
-			try {
-				s_logger.info("executing: ifconfig and looking for " + primaryNetworkInterfaceName);
-				proc = ProcessUtil.exec("ifconfig");
-				BufferedReader br = null;
-				try {
-					proc.waitFor();
-					br = new BufferedReader(new InputStreamReader(proc.getInputStream()));
-					String line = null;
-					while((line = br.readLine()) != null) {
-						if(line.startsWith(primaryNetworkInterfaceName)) {
-							//get the next line and save the MAC
-							line = br.readLine();
-							if (line == null) {
-								throw new IOException("Null imput!");
-							}
-							if (!line.trim().startsWith("ether")) {
-								line = br.readLine();
-							}
-							String[] splitLine = line.split(" ");
-							if (splitLine.length > 0) {
-								return splitLine[1].toUpperCase();
-							}
-						}
-					}
-				} catch(InterruptedException e) {
-					s_logger.error("Exception while executing ifconfig!", e);
-				} finally {
-					if(br != null){
-						try{
-							br.close();
-						}catch(IOException ex){
-							s_logger.error("I/O Exception while closing BufferedReader!");
-						}
-					}
-				}
-			} catch(Exception e) {
-				s_logger.error("Failed to get network interfaces", e);
-			}
-			finally {
-				if (proc != null) {
-					ProcessUtil.destroy(proc);
-				}
-			}
-		} else {
-			try {
-				List<NetInterface<? extends NetInterfaceAddress>> interfaces = m_networkService.getNetworkInterfaces();
-				if (interfaces != null) {
-					for (NetInterface<? extends NetInterfaceAddress> iface : interfaces) {
-						if (iface.getName() != null && getPrimaryNetworkInterfaceName().equals(iface.getName())) {
-							macAddress = NetUtil.hardwareAddressToString(iface.getHardwareAddress());
-							break;
-						}
-					}
-				}
-			} catch (KuraException e) {
-				s_logger.error("Failed to get network interfaces", e);
-			}
-		}
-
-		return macAddress;
-	}
-
-	@Override
-	public String getPrimaryNetworkInterfaceName()
-	{
-		if(m_kuraProperties.getProperty(KEY_PRIMARY_NET_IFACE) != null) {
-			return this.m_kuraProperties.getProperty(KEY_PRIMARY_NET_IFACE);
-		} else {
-			if (OS_MAC_OSX.equals(getOsName())) {
-				return "en0";
-			} else if (OS_LINUX.equals(getOsName())) {
-				return "eth0";
-			} else {
-				s_logger.error("Unsupported platform");
-				return null;
-			}
-		}
-	}
-
-	@Override
-	public String getPlatform() {
-		return this.m_kuraProperties.getProperty(KEY_PLATFORM);
-	}
-
-	@Override
-	public String getOsArch() {
-		String override = this.m_kuraProperties.getProperty(KEY_OS_ARCH);
-		if(override != null) return override;
-
-		return System.getProperty(KEY_OS_ARCH);
-	}
-
-	@Override
-	public String getOsName() {
-		String override = this.m_kuraProperties.getProperty(KEY_OS_NAME);
-		if(override != null) return override;
-
-		return System.getProperty(KEY_OS_NAME);
-	}
-
-	@Override
-	public String getOsVersion() {
-		String override = this.m_kuraProperties.getProperty(KEY_OS_VER);
-		if(override != null) {
-			return override;
-		}
-
-		StringBuilder sbOsVersion= new StringBuilder();
-		sbOsVersion.append(System.getProperty(KEY_OS_VER));
-		if (OS_LINUX.equals(getOsName())) {
-			BufferedReader in= null;
-			File linuxKernelVersion= null;
-			FileReader fr= null;
-			try{
-				linuxKernelVersion = new File ("/proc/sys/kernel/version");
-				if (linuxKernelVersion.exists()) {
-					StringBuilder kernelVersionData= new StringBuilder();
-					fr= new FileReader(linuxKernelVersion);
-					in = new BufferedReader(fr);
-					String tempLine= null;
-					while ((tempLine = in.readLine()) != null) { 
-						kernelVersionData.append(" ");
-						kernelVersionData.append(tempLine);
-					}
-					sbOsVersion.append(kernelVersionData.toString());
-				}
-			} catch (FileNotFoundException e){
-			} catch (IOException e){
-			} finally {
-				try {
-					if(fr != null){
-						fr.close();
-					}
-					if(in != null){
-						in.close();
-					}
-				} catch (IOException e) {
-					s_logger.error("Exception while closing resources!", e);
-				}
-			}
-		}
-
-		return sbOsVersion.toString();
-	}
-
-	@Override
-	public String getOsDistro() {
-		return this.m_kuraProperties.getProperty(KEY_OS_DISTRO);
-	}
-
-	@Override
-	public String getOsDistroVersion() {
-		return this.m_kuraProperties.getProperty(KEY_OS_DISTRO_VER);
-	}
-
-	@Override
-	public String getJavaVendor() {
-		String override = this.m_kuraProperties.getProperty(KEY_JAVA_VENDOR);
-		if(override != null) {
-			return override;
-		}
-
-		return System.getProperty(KEY_JAVA_VENDOR);
-	}
-
-	@Override
-	public String getJavaVersion() {
-		String override = this.m_kuraProperties.getProperty(KEY_JAVA_VERSION);
-		if(override != null) {
-			return override;
-		}
-
-		return System.getProperty(KEY_JAVA_VERSION);
-	}
-
-	@Override
-	public String getJavaVmName() {
-		String override = this.m_kuraProperties.getProperty(KEY_JAVA_VM_NAME);
-		if(override != null) {
-			return override;
-		}
-
-		return System.getProperty(KEY_JAVA_VM_NAME);
-	}
-
-	@Override
-	public String getJavaVmVersion() {
-		String override = this.m_kuraProperties.getProperty(KEY_JAVA_VM_VERSION);
-		if(override != null) {
-			return override;
-		}
-
-		return System.getProperty(KEY_JAVA_VM_VERSION);
-	}
-
-	@Override
-	public String getJavaVmInfo() {
-		String override = this.m_kuraProperties.getProperty(KEY_JAVA_VM_INFO);
-		if(override != null) {
-			return override;
-		}
-
-		return System.getProperty(KEY_JAVA_VM_INFO);
-	}
-
-	@Override
-	public String getOsgiFwName() {
-		String override = this.m_kuraProperties.getProperty(KEY_OSGI_FW_NAME);
-		if(override != null) {
-			return override;
-		}
-
-		return System.getProperty(KEY_OSGI_FW_NAME);
-	}
-
-	@Override
-	public String getOsgiFwVersion() {
-		String override = this.m_kuraProperties.getProperty(KEY_OSGI_FW_VERSION);
-		if(override != null) {
-			return override;
-		}
-
-		return System.getProperty(KEY_OSGI_FW_VERSION);
-	}
-
-	@Override
-	public int getNumberOfProcessors() {
-		try {
-			return Runtime.getRuntime().availableProcessors();
-		} catch ( Throwable t ) {
-			// NoSuchMethodError on pre-1.4 runtimes
-		}
-		return -1;
-	}
-
-	@Override
-	public long getTotalMemory() {
-		return Runtime.getRuntime().totalMemory() / 1024;
-	}
-
-	@Override
-	public long getFreeMemory() {
-		return Runtime.getRuntime().freeMemory() / 1024;
-	}
-
-	@Override
-	public String getFileSeparator() {
-		String override = this.m_kuraProperties.getProperty(KEY_FILE_SEP);
-		if(override != null) {
-			return override;
-		}
-
-		return System.getProperty(KEY_FILE_SEP);
-	}
-
-	@Override
-	public String getJavaHome() {
-		String override = this.m_kuraProperties.getProperty(KEY_JAVA_HOME);
-		if(override != null) {
-			return override;
-		}
-
-		return System.getProperty(KEY_JAVA_HOME);
-	}
-
-	public String getKuraName() {
-		return this.m_kuraProperties.getProperty(KEY_KURA_NAME);
-	}
-
-	@Override
-	public String getKuraVersion() {
-		return this.m_kuraProperties.getProperty(KEY_KURA_VERSION);
-	}
-
-	@Override
-	public String getKuraHome() 
-	{
-		return this.m_kuraProperties.getProperty(KEY_KURA_HOME_DIR);
-	}
-
-	public String getKuraPluginsDirectory() {
-		return this.m_kuraProperties.getProperty(KEY_KURA_PLUGINS_DIR);
-	}
-
-	@Override
-	public String getKuraDataDirectory() {
-		return this.m_kuraProperties.getProperty(KEY_KURA_DATA_DIR);
-	}
-
-	@Override
-	public String getKuraTemporaryConfigDirectory() {
-		return this.m_kuraProperties.getProperty(KEY_KURA_TMP_DIR);
-	}
-
-	@Override
-	public String getKuraSnapshotsDirectory() {
-		return this.m_kuraProperties.getProperty(KEY_KURA_SNAPSHOTS_DIR);
-	}
-
-	@Override
-	public int getKuraSnapshotsCount() {
-		int iMaxCount   = 10;
-		String maxCount = this.m_kuraProperties.getProperty(KEY_KURA_SNAPSHOTS_COUNT);
-		if (maxCount != null && maxCount.trim().length() > 0) {
-			try {
-				iMaxCount = Integer.parseInt(maxCount);
-			}
-			catch (NumberFormatException nfe) {
-				s_logger.error("Error - Invalid kura.snapshots.count setting. Using default.", nfe);
-			}
-		}
-		return iMaxCount;
-	}
-
-	@Override
-	public int getKuraWifiTopChannel() {
-		String topWifiChannel = m_kuraProperties.getProperty(KEY_KURA_WIFI_TOP_CHANNEL);
-		if(topWifiChannel != null && topWifiChannel.trim().length() > 0) {
-			return Integer.parseInt(topWifiChannel);
-		}
-
-		s_logger.warn("The last wifi channel is not defined for this system - setting to lowest common value of 11");
-		return 11;
-	}
-
-	@Override
-	public String getKuraStyleDirectory() {
-		return this.m_kuraProperties.getProperty(KEY_KURA_STYLE_DIR);
-	}
-
-	@Override
-	public String getKuraWebEnabled() {
-		return this.m_kuraProperties.getProperty(KEY_KURA_HAVE_WEB_INTER);
-	}
-
-	@Override
-	public int getFileCommandZipMaxUploadSize(){
-		String commandMaxUpload= this.m_kuraProperties.getProperty(KEY_FILE_COMMAND_ZIP_MAX_SIZE);
-		if(commandMaxUpload != null && commandMaxUpload.trim().length() > 0){
-			return Integer.parseInt(commandMaxUpload);
-		}
-		s_logger.warn("Maximum command line upload size not available. Set default to 100 MB");
-		return 100;
-	}
-
-	@Override
-	public int getFileCommandZipMaxUploadNumber(){
-		String commandMaxFilesUpload= this.m_kuraProperties.getProperty(KEY_FILE_COMMAND_ZIP_MAX_NUMBER);
-		if(commandMaxFilesUpload != null && commandMaxFilesUpload.trim().length() > 0){
-			return Integer.parseInt(commandMaxFilesUpload);
-		}
-		s_logger.warn("Missing the parameter that specifies the maximum number of files uploadable using the command servlet. Set default to 1024 files");
-		return 1024;
-	}
-
-	@Override
-	public String getBiosVersion() {
-		String override = this.m_kuraProperties.getProperty(KEY_BIOS_VERSION);
-		if(override != null) {
-			return override;
-		}
-
-		String biosVersion = UNSUPPORTED;
-
-		if(OS_LINUX.equals(this.getOsName())) {
-			if("2.6.34.9-WR4.2.0.0_standard".equals(getOsVersion()) || "2.6.34.12-WR4.3.0.0_standard".equals(getOsVersion())) {
-				biosVersion = runSystemInfoCommand("eth_vers_bios");
-			} else {
-				String biosTmp = runSystemInfoCommand("dmidecode -s bios-version");
-				if(biosTmp.length() > 0 && !biosTmp.contains("Permission denied")) {
-					biosVersion = biosTmp;
-				}
-			}
-		} else if (OS_MAC_OSX.equals(this.getOsName())) {
-			String[] cmds = {"/bin/sh", "-c", "system_profiler SPHardwareDataType | grep 'Boot ROM'"};
-			String biosTmp = runSystemInfoCommand(cmds);
-			if(biosTmp.contains(": ")) {
-				biosVersion = biosTmp.split(":\\s+")[1];
-			}
-		}
-
-		return biosVersion;	
-	}
-
-	@Override
-	public String getDeviceName() 
-	{
-		String override = this.m_kuraProperties.getProperty(KEY_DEVICE_NAME);
-		if(override != null) {
-			return override;
-		}
-
-		String deviceName = UNKNOWN;		
-		if(OS_MAC_OSX.equals(this.getOsName())) {
-			String displayTmp = runSystemInfoCommand("scutil --get ComputerName");
-			if(displayTmp.length() > 0) {
-				deviceName = displayTmp;
-			}
-		} else if (OS_LINUX.equals(this.getOsName()) || OS_CLOUDBEES.equals(this.getOsName())) {
-			String displayTmp = runSystemInfoCommand("hostname");
-			if(displayTmp.length() > 0) {
-				deviceName = displayTmp;
-			}
-		}		
-		return deviceName;
-	}
-
-	@Override
-	public String getFirmwareVersion() {
-		String override = this.m_kuraProperties.getProperty(KEY_FIRMWARE_VERSION);
-		if(override != null) {
-			return override;
-		}
-
-		String fwVersion = UNSUPPORTED;
-		
-		if(OS_LINUX.equals(getOsName()) && (getOsVersion() != null)) {
-			if(getOsVersion().startsWith("2.6.34.9-WR4.2.0.0_standard") || getOsVersion().startsWith("2.6.34.12-WR4.3.0.0_standard")) {
-				fwVersion = runSystemInfoCommand("eth_vers_cpld") + " " + runSystemInfoCommand("eth_vers_uctl");
-			} else if (getOsVersion().startsWith("3.0.35-12.09.01+yocto")) {
-				fwVersion = runSystemInfoCommand("eth_vers_avr");
-			}
-		}
-		return fwVersion;
-	}
-
-	@Override
-	public String getModelId() {
-		String override = this.m_kuraProperties.getProperty(KEY_MODEL_ID);
-		if(override != null) {
-			return override;
-		}
-
-		String modelId = UNKNOWN;
-
-		if(OS_MAC_OSX.equals(this.getOsName())) {
-			String modelTmp = runSystemInfoCommand("sysctl -b hw.model");
-			if(modelTmp.length() > 0) {
-				modelId = modelTmp;
-			}
-		} else if (OS_LINUX.equals(this.getOsName())) {
-			String modelTmp = runSystemInfoCommand("dmidecode -t system");
-			if(modelTmp.contains("Version: ")) {
-				modelId = modelTmp.split("Version:\\s+")[1].split("\n")[0];
-			}			
-		}
-
-		return modelId;
-	}
-
-	@Override
-	public String getModelName() {
-		String override = this.m_kuraProperties.getProperty(KEY_MODEL_NAME);
-		if(override != null) {
-			return override;
-		}
-
-		String modelName = UNKNOWN;
-
-		if(OS_MAC_OSX.equals(this.getOsName())) {
-			String[] cmds = {"/bin/sh", "-c", "system_profiler SPHardwareDataType | grep 'Model Name'"};
-			String modelTmp = runSystemInfoCommand(cmds);
-			if(modelTmp.contains(": ")) {
-				modelName = modelTmp.split(":\\s+")[1];
-			}
-		} else if (OS_LINUX.equals(this.getOsName())) {
-			String modelTmp = runSystemInfoCommand("dmidecode -t system");
-			if(modelTmp.contains("Product Name: ")) {
-				modelName = modelTmp.split("Product Name:\\s+")[1].split("\n")[0];
-			}			
-		}
-
-		return modelName;
-	}
-
-	@Override
-	public String getPartNumber() {
-		String override = this.m_kuraProperties.getProperty(KEY_PART_NUMBER);
-		if(override != null) {
-			return override;
-		}
-
-		String partNumber = UNSUPPORTED;
-
-		if(OS_LINUX.equals(this.getOsName())) {
-			if("2.6.34.9-WR4.2.0.0_standard".equals(getOsVersion()) || "2.6.34.12-WR4.3.0.0_standard".equals(getOsVersion())) {
-				partNumber = runSystemInfoCommand("eth_partno_bsp") + " " + runSystemInfoCommand("eth_partno_epr");
-			}
-		}
-
-		return partNumber;
-	}
-
-	@Override
-	public String getSerialNumber() {
-		String override = this.m_kuraProperties.getProperty(KEY_SERIAL_NUM);
-		if(override != null) {
-			return override;
-		}
-
-		String serialNum = UNKNOWN;
-
-		if(OS_MAC_OSX.equals(this.getOsName())) {
-			String[] cmds = {"/bin/sh", "-c", "system_profiler SPHardwareDataType | grep 'Serial Number'"};
-			String serialTmp = runSystemInfoCommand(cmds);
-			if(serialTmp.contains(": ")) {
-				serialNum = serialTmp.split(":\\s+")[1];
-			}
-		} else if (OS_LINUX.equals(this.getOsName())) {
-			String serialTmp = runSystemInfoCommand("dmidecode -t system");
-			if(serialTmp.contains("Serial Number: ")) {
-				serialNum = serialTmp.split("Serial Number:\\s+")[1].split("\n")[0];
-			}			
-		}
-
-		return serialNum;
-	}
-
-	@Override
-	public char[] getJavaKeyStorePassword() throws InvalidKeyException, NoSuchAlgorithmException, NoSuchPaddingException, IllegalBlockSizeException, BadPaddingException, IOException {
-		String keyStorePwd = this.m_kuraProperties.getProperty(KEY_KURA_KEY_STORE_PWD);
-		if (keyStorePwd != null) {
-			return keyStorePwd.toCharArray();
-		}
-		return null;
-	}
-
-	@Override
-	public char[] getJavaTrustStorePassword() throws InvalidKeyException, NoSuchAlgorithmException, NoSuchPaddingException, IllegalBlockSizeException, BadPaddingException, IOException {
-		String trustStorePwd = this.m_kuraProperties.getProperty(KEY_KURA_TRUST_STORE_PWD);
-		if (trustStorePwd != null) {
-			return trustStorePwd.toCharArray();
-		}
-		return null;
-	}
-
-	@Override
-	public Bundle[] getBundles() {
-		if (m_ctx == null) {
-			return null;
-		}
-		return m_ctx.getBundleContext().getBundles();
-	}
-
-	@Override
-	public List<String> getDeviceManagementServiceIgnore() {
-		String servicesToIgnore = m_kuraProperties.getProperty(CONFIG_CONSOLE_DEVICE_MANAGE_SERVICE_IGNORE);
-		if(servicesToIgnore != null && !servicesToIgnore.trim().isEmpty()) {
-			String[] servicesArray = servicesToIgnore.split(",");
-			if(servicesArray != null && servicesArray.length > 0) {
-				List<String> services = new ArrayList<String>();
-				for(String service : servicesArray) {
-					services.add(service);
-				}
-				return services;
-			}
-		}
-
-		return null;
-	}
-
-	// ----------------------------------------------------------------
-	//
-	//   Private Methods
-	//
-	// ----------------------------------------------------------------
-
-
-	private String runSystemInfoCommand(String command) {
-		return runSystemInfoCommand(command.split("\\s+"));
-	}
-
-
-	private static String runSystemInfoCommand(String[] commands) {
-		StringBuffer response = new StringBuffer(); 
-		SafeProcess proc = null;
-		BufferedReader br = null;
-		try {
-			proc = ProcessUtil.exec(commands);
-			proc.waitFor();
-			br = new BufferedReader(new InputStreamReader(proc.getInputStream()));
-			String line = null;
-			String newLine = "";
-			while ((line = br.readLine()) != null) {
-				response.append(newLine);
-				response.append(line);
-				newLine = "\n";
-			}
-		} catch(Exception e) {
-			StringBuilder command = new StringBuilder();
-			String delim = "";
-			for(int i=0; i<commands.length; i++) {
-				command.append(delim);
-				command.append(commands[i]);
-				delim = " ";
-			}
-			s_logger.error("failed to run commands " + command.toString(), e);
-		}
-		finally {
-			if(br != null){
-				try{
-					br.close();
-				}catch(IOException ex){
-					s_logger.error("I/O Exception while closing BufferedReader!");
-				}
-			}
-			if (proc != null) {
-				ProcessUtil.destroy(proc);
-			}
-		}
-		return response.toString();
-	}
-
-
-	private static void createDirIfNotExists(String fileName) 
-	{
-		// Make sure the configuration directory exists - create it if not		
-		File file = new File(fileName);
-		if(!file.exists() && !file.mkdirs()) {
-			s_logger.error("Failed to create the temporary configuration directory: " + fileName);
-			System.exit(-1);
-		}
-	}	
-=======
 public class SystemServiceImpl implements SystemService {
 
     private static final Logger s_logger = LoggerFactory.getLogger(SystemServiceImpl.class);
@@ -2283,5 +1186,4 @@
             System.exit(-1);
         }
     }
->>>>>>> e3f74823
 }