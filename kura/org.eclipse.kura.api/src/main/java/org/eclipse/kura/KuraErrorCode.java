--- conflicted
+++ resolved
@@ -9,6 +9,7 @@
  * Contributors:
  *     Eurotech and/or its affiliates
  *     Red Hat Inc
+ *     
  *******************************************************************************/
 package org.eclipse.kura;
 
@@ -19,7 +20,6 @@
  * 
  */
 public enum KuraErrorCode {
-<<<<<<< HEAD
     CONFIGURATION_ERROR,
     CONFIGURATION_UPDATE,
     CONFIGURATION_ROLLBACK,
@@ -32,7 +32,7 @@
     CONFIGURATION_SNAPSHOT_LOADING,
     /**
      * @deprecated
-     * @noreference Indicates that clients must not reference this type
+     * @noreference Indicates that clients should not reference this type
      */
     INTERNAL_ERROR,
     SERIAL_PORT_INVALID_CONFIGURATION,
@@ -62,50 +62,11 @@
     /**
      * @since {@link org.eclipse.kura} 1.2.0
      */
-    INVALID_PARAMETER
-=======
-	CONFIGURATION_ERROR,
-	CONFIGURATION_UPDATE,
-	CONFIGURATION_ROLLBACK,
-	CONFIGURATION_ATTRIBUTE_UNDEFINED,
-	CONFIGURATION_ATTRIBUTE_INVALID,
-	CONFIGURATION_REQUIRED_ATTRIBUTE_MISSING,
-	CONFIGURATION_SNAPSHOT_NOT_FOUND,
-	CONFIGURATION_SNAPSHOT_TAKING,
-	CONFIGURATION_SNAPSHOT_LISTING,
-	CONFIGURATION_SNAPSHOT_LOADING,
-	INTERNAL_ERROR,
-	SERIAL_PORT_INVALID_CONFIGURATION,
-	SERIAL_PORT_NOT_EXISTING,
-	PORT_IN_USE,
-	PARTIAL_SUCCESS,
-	SECURITY_EXCEPTION,
-	NOT_CONNECTED,
-	TIMED_OUT,
-	CONNECTION_FAILED,
-	TOO_MANY_INFLIGHT_MESSAGES,
-	STORE_ERROR,
-	ENCODE_ERROR,
-	DECODER_ERROR,
-	INVALID_METRIC_EXCEPTION,
-	INVALID_MESSAGE_EXCEPTION,
-	OPERATION_NOT_SUPPORTED,
-	UNAVAILABLE_DEVICE,
-	CLOSED_DEVICE,
-	GPIO_EXCEPTION,
-	/**
-	 * Error executing an OS command.
-	 * @since {@link org.eclipse.kura} 1.1.0
-	 */
-	OS_COMMAND_ERROR,
-	/**
-	 * @since {@link org.eclipse.kura} 1.2.0
-	 */
-	INVALID_PARAMETER,
-	/**
-	 * Error executing process
-	 * @since {@link org.eclipse.kura} 1.3.0
-	 */
-	PROCESS_EXECUTION_ERROR
->>>>>>> 678d633b
+    INVALID_PARAMETER,
+    /**
+     * Error executing process
+     * 
+     * @since {@link org.eclipse.kura} 1.3.0
+     */
+    PROCESS_EXECUTION_ERROR
 }