--- conflicted
+++ resolved
@@ -25,16 +25,6 @@
     public static final Boolean PROP_DEFAULT_HN_VERIFY = true;
     public static final String PROP_DEFAULT_TRUST_PASSWORD = "changeit";
 
-<<<<<<< HEAD
-    private Map<String,Object> m_properties;
-
-    public SslManagerServiceOptions(Map<String,Object> properties) {
-        m_properties = properties;
-    }
-
-    public Map<String,Object> getConfigurationProperties() {
-        return m_properties;
-=======
     private final Map<String, Object> m_properties;
 
     public SslManagerServiceOptions(Map<String, Object> properties) {
@@ -43,7 +33,6 @@
 
     public Map<String, Object> getConfigurationProperties() {
         return this.m_properties;
->>>>>>> e3f74823
     }
 
     /**
@@ -52,16 +41,9 @@
      * @return
      */
     public String getSslProtocol() {
-<<<<<<< HEAD
-        if (m_properties != null &&
-                m_properties.get(PROP_PROTOCOL) != null &&
-                m_properties.get(PROP_PROTOCOL) instanceof String) {
-            return (String) m_properties.get(PROP_PROTOCOL);
-=======
         if (this.m_properties != null && this.m_properties.get(PROP_PROTOCOL) != null
                 && this.m_properties.get(PROP_PROTOCOL) instanceof String) {
             return (String) this.m_properties.get(PROP_PROTOCOL);
->>>>>>> e3f74823
         }
         return PROP_DEFAULT_PROTOCOL;
     }
@@ -72,16 +54,9 @@
      * @return
      */
     public String getSslKeyStore() {
-<<<<<<< HEAD
-        if (m_properties != null &&
-                m_properties.get(PROP_TRUST_STORE) != null &&
-                m_properties.get(PROP_TRUST_STORE) instanceof String) {
-            return (String) m_properties.get(PROP_TRUST_STORE);
-=======
         if (this.m_properties != null && this.m_properties.get(PROP_TRUST_STORE) != null
                 && this.m_properties.get(PROP_TRUST_STORE) instanceof String) {
             return (String) this.m_properties.get(PROP_TRUST_STORE);
->>>>>>> e3f74823
         }
         return null;
     }
@@ -92,16 +67,9 @@
      * @return
      */
     public String getSslCiphers() {
-<<<<<<< HEAD
-        if (m_properties != null &&
-                m_properties.get(PROP_CIPHERS) != null &&
-                m_properties.get(PROP_CIPHERS) instanceof String) {
-            return (String) m_properties.get(PROP_CIPHERS);
-=======
         if (this.m_properties != null && this.m_properties.get(PROP_CIPHERS) != null
                 && this.m_properties.get(PROP_CIPHERS) instanceof String) {
             return (String) this.m_properties.get(PROP_CIPHERS);
->>>>>>> e3f74823
         }
         return null;
     }
@@ -112,16 +80,9 @@
      * @return
      */
     public String getSslKeystorePassword() {
-<<<<<<< HEAD
-        if (m_properties != null &&
-                m_properties.get(PROP_TRUST_PASSWORD) != null &&
-                m_properties.get(PROP_TRUST_PASSWORD) instanceof String) {
-            return (String) m_properties.get(PROP_TRUST_PASSWORD);
-=======
         if (this.m_properties != null && this.m_properties.get(PROP_TRUST_PASSWORD) != null
                 && this.m_properties.get(PROP_TRUST_PASSWORD) instanceof String) {
             return (String) this.m_properties.get(PROP_TRUST_PASSWORD);
->>>>>>> e3f74823
         } else {
             return PROP_DEFAULT_TRUST_PASSWORD;
         }
@@ -133,16 +94,9 @@
      * @return
      */
     public Boolean isSslHostnameVerification() {
-<<<<<<< HEAD
-        if (m_properties != null &&
-                m_properties.get(PROP_HN_VERIFY) != null &&
-                m_properties.get(PROP_HN_VERIFY) instanceof Boolean) {
-            return (Boolean) m_properties.get(PROP_HN_VERIFY);
-=======
         if (this.m_properties != null && this.m_properties.get(PROP_HN_VERIFY) != null
                 && this.m_properties.get(PROP_HN_VERIFY) instanceof Boolean) {
             return (Boolean) this.m_properties.get(PROP_HN_VERIFY);
->>>>>>> e3f74823
         }
         return PROP_DEFAULT_HN_VERIFY;
     }
@@ -151,32 +105,12 @@
     public int hashCode() {
         final int prime = 31;
         int result = 1;
-<<<<<<< HEAD
-        result = prime * result + ((m_properties == null) ? 0 : m_properties.hashCode());
-=======
         result = prime * result + (this.m_properties == null ? 0 : this.m_properties.hashCode());
->>>>>>> e3f74823
         return result;
     }
 
     @Override
     public boolean equals(Object obj) {
-<<<<<<< HEAD
-        if (this == obj)
-            return true;
-        if (obj == null)
-            return false;
-        if (!(obj instanceof SslManagerServiceOptions))
-            return false;
-        SslManagerServiceOptions other = (SslManagerServiceOptions) obj;
-        if (m_properties == null) {
-            if (other.m_properties != null)
-                return false;
-        } else if (!m_properties.equals(other.m_properties))
-            return false;
-        return true;
-    }   
-=======
         if (this == obj) {
             return true;
         }
@@ -196,5 +130,4 @@
         }
         return true;
     }
->>>>>>> e3f74823
 }