--- conflicted
+++ resolved
@@ -27,67 +27,6 @@
 
 public class CanConnectionServiceImpl implements CanConnectionService {
 
-<<<<<<< HEAD
-public class CanConnectionServiceImpl implements CanConnectionService {
-
-	private static final Logger s_logger = LoggerFactory.getLogger(CanConnectionServiceImpl.class);
-	
-	protected void activate(ComponentContext componentContext) {
-		s_logger.info("activating CanConnectionService");
-	}
-	
-	protected void deactivate(ComponentContext componentContext) {
-	}
-	
-	@Override
-	public void sendCanMessage(String ifName, int canId, byte[] message)
-			throws KuraException, IOException {
-		if(message.length>8)
-			throw new KuraException(KuraErrorCode.INTERNAL_ERROR, "CAN send : Incorrect frame length");
-		
-		CanSocket socket=null;
-    	try {
-			socket = new CanSocket(Mode.RAW);
-			socket.setLoopbackMode(false);
-			CanInterface canif = new CanInterface(socket, ifName);
-			socket.bind(canif);
-			socket.send(new CanFrame(canif, new CanId(canId), message));
-			//s_logger.debug("message sent on " + ifName);
-		} catch (IOException e) {
-			s_logger.error("Error on CanSocket in sendCanMessage: {}",e.getMessage());
-			throw e;
-		}finally{
-			if(socket!=null)
-				socket.close();
-		} 	
-    }
-
-	@Override
-	public CanMessage receiveCanMessage(int can_id, int can_mask) throws KuraException, IOException {
-		CanSocket socket=null;
-		try {
-			socket = new CanSocket(Mode.RAW);
-			socket.setLoopbackMode(false);
-			socket.bind(CanSocket.CAN_ALL_INTERFACES);
-			if(can_id>=0){
-				socket.setCanFilter(can_id, can_mask);
-			}
-			CanFrame cf = socket.recv();
-			CanId ci = cf.getCanId();
-			//s_logger.debug(cf.toString());
-			CanMessage cm = new CanMessage();
-			cm.setCanId(ci.getCanId_SFF());
-			cm.setData(cf.getData());
-			return cm;
-		} catch (IOException e) {
-			s_logger.error("Error on CanSocket in receiveCanMessage: {}",e.getMessage());
-			throw e;
-		}finally{
-			if(socket!=null)
-				socket.close();
-		}
-	}
-=======
     private static final Logger s_logger = LoggerFactory.getLogger(CanConnectionServiceImpl.class);
 
     protected void activate(ComponentContext componentContext) {
@@ -147,6 +86,5 @@
             }
         }
     }
->>>>>>> e3f74823
 
 }