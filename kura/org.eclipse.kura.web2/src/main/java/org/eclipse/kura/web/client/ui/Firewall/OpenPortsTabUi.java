/*******************************************************************************
 * Copyright (c) 2011, 2016 Eurotech and/or its affiliates
 *
 * All rights reserved. This program and the accompanying materials
 * are made available under the terms of the Eclipse Public License v1.0
 * which accompanies this distribution, and is available at
 * http://www.eclipse.org/legal/epl-v10.html
 *
 * Contributors:
 *     Eurotech
 *******************************************************************************/
package org.eclipse.kura.web.client.ui.Firewall;

import java.util.ArrayList;
import java.util.List;

import org.eclipse.kura.web.client.messages.Messages;
import org.eclipse.kura.web.client.ui.EntryClassUi;
import org.eclipse.kura.web.client.ui.Tab;
import org.eclipse.kura.web.client.util.FailureHandler;
import org.eclipse.kura.web.client.util.TextFieldValidator.FieldType;
import org.eclipse.kura.web.shared.model.GwtFirewallOpenPortEntry;
import org.eclipse.kura.web.shared.model.GwtNetProtocol;
import org.eclipse.kura.web.shared.model.GwtXSRFToken;
import org.eclipse.kura.web.shared.service.GwtNetworkService;
import org.eclipse.kura.web.shared.service.GwtNetworkServiceAsync;
import org.eclipse.kura.web.shared.service.GwtSecurityTokenService;
import org.eclipse.kura.web.shared.service.GwtSecurityTokenServiceAsync;
import org.gwtbootstrap3.client.shared.event.ModalHideEvent;
import org.gwtbootstrap3.client.shared.event.ModalHideHandler;
import org.gwtbootstrap3.client.ui.Alert;
import org.gwtbootstrap3.client.ui.Button;
import org.gwtbootstrap3.client.ui.FormGroup;
import org.gwtbootstrap3.client.ui.FormLabel;
import org.gwtbootstrap3.client.ui.ListBox;
import org.gwtbootstrap3.client.ui.Modal;
import org.gwtbootstrap3.client.ui.TextBox;
import org.gwtbootstrap3.client.ui.Tooltip;
import org.gwtbootstrap3.client.ui.constants.ValidationState;
import org.gwtbootstrap3.client.ui.gwt.CellTable;
import org.gwtbootstrap3.client.ui.html.Span;

import com.google.gwt.core.client.GWT;
import com.google.gwt.event.dom.client.BlurEvent;
import com.google.gwt.event.dom.client.BlurHandler;
import com.google.gwt.event.dom.client.ChangeEvent;
import com.google.gwt.event.dom.client.ChangeHandler;
import com.google.gwt.event.dom.client.ClickEvent;
import com.google.gwt.event.dom.client.ClickHandler;
import com.google.gwt.uibinder.client.UiBinder;
import com.google.gwt.uibinder.client.UiField;
import com.google.gwt.user.cellview.client.TextColumn;
import com.google.gwt.user.client.rpc.AsyncCallback;
import com.google.gwt.user.client.ui.Composite;
import com.google.gwt.user.client.ui.Widget;
import com.google.gwt.view.client.ListDataProvider;
import com.google.gwt.view.client.SingleSelectionModel;

public class OpenPortsTabUi extends Composite implements Tab {

<<<<<<< HEAD
	private static OpenPortsTabUiUiBinder uiBinder = GWT.create(OpenPortsTabUiUiBinder.class);

	private final GwtSecurityTokenServiceAsync gwtXSRFService = GWT.create(GwtSecurityTokenService.class);
	private final GwtNetworkServiceAsync gwtNetworkService = GWT.create(GwtNetworkService.class);

	private static final Messages MSGS = GWT.create(Messages.class);

	interface OpenPortsTabUiUiBinder extends UiBinder<Widget, OpenPortsTabUi> {
	}
	
	private ListDataProvider<GwtFirewallOpenPortEntry> openPortsDataProvider = new ListDataProvider<GwtFirewallOpenPortEntry>();
	final SingleSelectionModel<GwtFirewallOpenPortEntry> selectionModel = new SingleSelectionModel<GwtFirewallOpenPortEntry>();

	private boolean m_dirty;

	GwtFirewallOpenPortEntry editOpenPortEntry, newOpenPortEntry, openPortEntry;

	@UiField
	Button apply, create, edit, delete;
	@UiField
	Alert notification;

	@UiField
	Modal openPortsForm, alert;
	@UiField
	FormGroup groupPort, groupPermittedNw,groupPermittedI,groupUnpermittedI,groupPermittedMac,groupSource;
	@UiField
	FormLabel labelPort, labelProtocol, labelPermitttedNw, labelPermitttedI,
	labelUnPermitttedI, labelPermitttedMac, labelsource;
	@UiField
	TextBox port, permittedNw, permittedI, unpermittedI, permittedMac, source;
	@UiField
	Tooltip tooltipPermittedI, tooltipUnpermittedI;
	@UiField
	Button submit, cancel, yes, no;
	@UiField
	ListBox protocol;

	@UiField
	Span alertBody;

	@UiField
	CellTable<GwtFirewallOpenPortEntry> openPortsGrid = new CellTable<GwtFirewallOpenPortEntry>();

	
	public OpenPortsTabUi() {
		initWidget(uiBinder.createAndBindUi(this));
		apply.setText(MSGS.firewallApply());
		create.setText(MSGS.newButton());
		edit.setText(MSGS.editButton());
		delete.setText(MSGS.deleteButton());
		openPortsGrid.setSelectionModel(selectionModel);

		initButtons();
		initTable();
		initModal();
	}

	//
	// Public methods
	//
	@Override
	public void refresh() {
		EntryClassUi.showWaitModal();
		openPortsDataProvider.getList().clear();
		notification.setVisible(false);
		gwtXSRFService.generateSecurityToken(new AsyncCallback<GwtXSRFToken> () {
			@Override
			public void onFailure(Throwable ex) {
				EntryClassUi.hideWaitModal();
				FailureHandler.handle(ex);
			}

			@Override
			public void onSuccess(GwtXSRFToken token) {
				gwtNetworkService.findDeviceFirewallOpenPorts(token, new AsyncCallback<List<GwtFirewallOpenPortEntry>>() {
					@Override
					public void onFailure(Throwable caught) {
						EntryClassUi.hideWaitModal();
						FailureHandler.handle(caught, gwtNetworkService.getClass().getSimpleName());
					}

					@Override
					public void onSuccess(List<GwtFirewallOpenPortEntry> result) {
						for (GwtFirewallOpenPortEntry pair : result) {
							openPortsDataProvider.getList().add(pair);
						}
						refreshTable();
						setVisibility();
						apply.setEnabled(false);
						EntryClassUi.hideWaitModal();
					}
				});
			}

		});
	}
	
	@Override
	public boolean isDirty() {
		return m_dirty;
	}
	
	@Override
	public void setDirty(boolean b) {
		m_dirty = b;
	}
	

	@Override
	public boolean isValid() {
		return true;
	}
	

	//
	//Private methods
	//
	private void initTable() {

		TextColumn<GwtFirewallOpenPortEntry> col1 = new TextColumn<GwtFirewallOpenPortEntry>() {
			@Override
			public String getValue(GwtFirewallOpenPortEntry object) {
				if (object.getPortRange() != null) {
					return String.valueOf(object.getPortRange());
				} else {
					return "";
				}
			}
		};
		col1.setCellStyleNames("status-table-row");
		openPortsGrid.addColumn(col1, MSGS.firewallOpenPort());

		TextColumn<GwtFirewallOpenPortEntry> col2 = new TextColumn<GwtFirewallOpenPortEntry>() {
			@Override
			public String getValue(GwtFirewallOpenPortEntry object) {
				if (object.getProtocol() != null) {
					return String.valueOf(object.getProtocol());
				} else {
					return "";
				}
			}
		};
		col2.setCellStyleNames("status-table-row");
		openPortsGrid.addColumn(col2, MSGS.firewallOpenPortProtocol());

		TextColumn<GwtFirewallOpenPortEntry> col3 = new TextColumn<GwtFirewallOpenPortEntry>() {
			@Override
			public String getValue(GwtFirewallOpenPortEntry object) {
				if (object.getPermittedNetwork() != null) {
					return String.valueOf(object.getPermittedNetwork());
				} else {
					return "";
				}
			}
		};
		col3.setCellStyleNames("status-table-row");
		openPortsGrid.addColumn(col3, MSGS.firewallOpenPortPermittedNetwork());

		TextColumn<GwtFirewallOpenPortEntry> col4 = new TextColumn<GwtFirewallOpenPortEntry>() {
			@Override
			public String getValue(GwtFirewallOpenPortEntry object) {
				if (object.getPermittedInterfaceName() != null) {
					return String.valueOf(object.getPermittedInterfaceName());
				} else {
					return "";
				}
			}
		};
		col4.setCellStyleNames("status-table-row");
		openPortsGrid.addColumn(col4, MSGS.firewallOpenPortPermittedInterfaceName());

		TextColumn<GwtFirewallOpenPortEntry> col5 = new TextColumn<GwtFirewallOpenPortEntry>() {
			@Override
			public String getValue(GwtFirewallOpenPortEntry object) {
				if (object.getUnpermittedInterfaceName() != null) {
					return String.valueOf(object.getUnpermittedInterfaceName());
				} else {
					return "";
				}
			}
		};
		col5.setCellStyleNames("status-table-row");
		openPortsGrid.addColumn(col5, MSGS.firewallOpenPortUnpermittedInterfaceName());

		TextColumn<GwtFirewallOpenPortEntry> col6 = new TextColumn<GwtFirewallOpenPortEntry>() {
			@Override
			public String getValue(GwtFirewallOpenPortEntry object) {
				if (object.getPermittedMAC() != null) {
					return String.valueOf(object.getPermittedMAC());
				} else {
					return "";
				}
			}
		};
		col6.setCellStyleNames("status-table-row");
		openPortsGrid.addColumn(col6, MSGS.firewallOpenPortPermittedMac());

		TextColumn<GwtFirewallOpenPortEntry> col7 = new TextColumn<GwtFirewallOpenPortEntry>() {
			@Override
			public String getValue(GwtFirewallOpenPortEntry object) {
				if (object.getSourcePortRange() != null) {
					return String.valueOf(object.getSourcePortRange());
				} else {
					return "";
				}
			}
		};
		col7.setCellStyleNames("status-table-row");
		openPortsGrid.addColumn(col7, MSGS.firewallOpenPortSourcePortRange());

		openPortsDataProvider.addDataDisplay(openPortsGrid);
	}
	
	private void refreshTable() {
		int size = openPortsDataProvider.getList().size();
		openPortsGrid.setVisibleRange(0, size);
		openPortsDataProvider.flush();
		openPortsGrid.redraw();
	}

	//Initialize tab buttons
	private void initButtons() {
		initApplyButton();

		initCreateButton();

		initEditButton();

		initDeleteButton();
	}

	private void initApplyButton() {
		apply.addClickHandler(new ClickHandler() {
			@Override
			public void onClick(ClickEvent event) {
				List<GwtFirewallOpenPortEntry> intermediateList = openPortsDataProvider.getList();
				ArrayList<GwtFirewallOpenPortEntry> tempList = new ArrayList<GwtFirewallOpenPortEntry>();
				final List<GwtFirewallOpenPortEntry> updatedOpenPortConf = tempList;
				for (GwtFirewallOpenPortEntry entry: intermediateList) {
					tempList.add(entry);
				}


				if (updatedOpenPortConf != null) {
					EntryClassUi.showWaitModal();
					gwtXSRFService.generateSecurityToken(new AsyncCallback<GwtXSRFToken> () {

						@Override
						public void onFailure(Throwable ex) {
							EntryClassUi.hideWaitModal();
							FailureHandler.handle(ex, gwtXSRFService.getClass().getName());
						}

						@Override
						public void onSuccess(GwtXSRFToken token) {
							gwtNetworkService.updateDeviceFirewallOpenPorts(token, updatedOpenPortConf, new AsyncCallback<Void>() {
								@Override
								public void onFailure(Throwable caught) {
									EntryClassUi.hideWaitModal();
									FailureHandler.handle(caught, gwtNetworkService.getClass().getSimpleName());
								}

								@Override
								public void onSuccess(Void result) {
									apply.setEnabled(false);
									EntryClassUi.hideWaitModal();
									setDirty(false);
								}
							});
						}
					});
				}
			}
		});
	}

	private void initCreateButton() {
		create.addClickHandler(new ClickHandler() {
			@Override
			public void onClick(ClickEvent event) {
				showModal(null);
			}
		});
		// TODO add warnings for port 80 and 22
		openPortsForm.addHideHandler(new ModalHideHandler() {
			@Override
			public void onHide(ModalHideEvent evt) {

				if (newOpenPortEntry!= null) {
					if (!duplicateEntry(newOpenPortEntry)) {
						openPortsDataProvider.getList().add(newOpenPortEntry);
						refreshTable();
						setVisibility();
						apply.setEnabled(true);
					} else {
						//Growl.growl(MSGS.firewallOpenPortFormError()
						//		+ ": ",
						//		MSGS.firewallOpenPortFormDuplicate());
					}
				}
			}
		});
	}

	private void initEditButton() {
		edit.addClickHandler(new ClickHandler() {
			@Override
			public void onClick(ClickEvent event) {
				GwtFirewallOpenPortEntry selection = selectionModel.getSelectedObject();
				if (selection != null) {
					if (selection.getPortRange().equals("22")) {
						// show warning
						alertBody.setText(MSGS.firewallOpenPorts22());
						yes.setText(MSGS.yesButton());
						no.setText(MSGS.noButton());
						no.addClickHandler(new ClickHandler() {
							@Override
							public void onClick(ClickEvent event) {
								alert.hide();
							}
						});
						yes.addClickHandler(new ClickHandler() {
							@Override
							public void onClick(ClickEvent event) {
								showModal(selectionModel.getSelectedObject());
								alert.hide();
							}
						});
						alert.show();

					} else if (selection.getPortRange().equals("80")) {
						// show warning
						alertBody.setText(MSGS.firewallOpenPorts80());
						yes.setText(MSGS.yesButton());
						no.setText(MSGS.noButton());
						no.addClickHandler(new ClickHandler() {
							@Override
							public void onClick(ClickEvent event) {
								alert.hide();
							}
						});
						yes.addClickHandler(new ClickHandler() {
							@Override
							public void onClick(ClickEvent event) {
								showModal(selectionModel.getSelectedObject());
								alert.hide();
							}
						});
						alert.show();

					} else {
						showModal(selection);
					}
				}
			}
		});
		openPortsForm.addHideHandler(new ModalHideHandler() {
			@Override
			public void onHide(ModalHideEvent evt) {

				if (editOpenPortEntry != null) {
					GwtFirewallOpenPortEntry oldEntry= selectionModel.getSelectedObject();
	                
					openPortsDataProvider.getList().remove(selectionModel.getSelectedObject());
					refreshTable();
					if (!duplicateEntry(editOpenPortEntry)) {
						openPortsDataProvider.getList().add(editOpenPortEntry);
						openPortsDataProvider.flush();
						apply.setEnabled(true);
						editOpenPortEntry = null;
						setVisibility();
					} else {	//end duplicate
						openPortsDataProvider.getList().add(oldEntry);
						openPortsDataProvider.flush();
					}
					refreshTable();
				}//end !=null
			}//end onHide
		});
	}

	private void initDeleteButton() {
		delete.addClickHandler(new ClickHandler() {
			@Override
			public void onClick(ClickEvent event) {
				GwtFirewallOpenPortEntry selection = selectionModel.getSelectedObject();
				if (selection != null) {
					alert.setTitle(MSGS.confirm());
					alertBody.setText(MSGS.firewallOpenPortDeleteConfirmation(String.valueOf(selection.getPortRange())));
					alert.show();
				}
			}
		});
		yes.setText(MSGS.yesButton());
		no.setText(MSGS.noButton());
		no.addClickHandler(new ClickHandler() {
			@Override
			public void onClick(ClickEvent event) {
				alert.hide();
			}
		});
		yes.addClickHandler(new ClickHandler() {
			@Override
			public void onClick(ClickEvent event) {							
				alert.hide();
				openPortsDataProvider.getList().remove(selectionModel.getSelectedObject());
				refreshTable();
				apply.setEnabled(true);
				setVisibility();
				
				setDirty(true);
			}
		});
	}
	
	private void initModal() {
		cancel.setText(MSGS.cancelButton());
		cancel.addClickHandler(new ClickHandler() {
			@Override
			public void onClick(ClickEvent event) {
				openPortsForm.hide();
				openPortEntry= null;
				editOpenPortEntry= null;
				newOpenPortEntry= null;
			}
		});

		submit.setText(MSGS.submitButton());
		submit.addClickHandler(new ClickHandler() {
			@Override
			public void onClick(ClickEvent event) {
				checkFieldsValues();

				if(     groupPort.getValidationState() == ValidationState.ERROR       ||
						groupPermittedNw.getValidationState()==ValidationState.ERROR  ||
						groupPermittedI.getValidationState()==ValidationState.ERROR   ||
						groupUnpermittedI.getValidationState()==ValidationState.ERROR ||
						groupPermittedMac.getValidationState()==ValidationState.ERROR ||
						groupSource.getValidationState()==ValidationState.ERROR){
					return;
				}

				// create a new entry
				openPortEntry = new GwtFirewallOpenPortEntry();
				openPortEntry.setPortRange(port.getText());
				openPortEntry.setProtocol(protocol.getSelectedItemText());
				if (permittedNw.getText() != null && 
						!"".equals(permittedNw.getText().trim())) {
					openPortEntry.setPermittedNetwork(permittedNw.getText());
				} else {
					openPortEntry.setPermittedNetwork("0.0.0.0/0");
				}
				if (permittedI.getText() != null && 
						!"".equals(permittedI.getText().trim())) {
					openPortEntry.setPermittedInterfaceName(permittedI.getText());
				}
				if (unpermittedI.getText() != null && 
						!"".equals(unpermittedI.getText().trim())) {
					openPortEntry.setUnpermittedInterfaceName(unpermittedI.getText());
				}
				if (permittedMac.getText() != null && 
						!"".equals(permittedMac.getText().trim())) {
					openPortEntry.setPermittedMAC(permittedMac.getText());
				}
				if (source.getText() != null && 
						!"".equals(source.getText().trim())) {
					openPortEntry.setSourcePortRange(source.getText());
				}

				if (submit.getId().equals("new")) {
					newOpenPortEntry = openPortEntry;
					editOpenPortEntry = null;
				} else if (submit.getId().equals("edit")) {
					editOpenPortEntry = openPortEntry;
					newOpenPortEntry = null;
				}
				
				setDirty(true);
				
				openPortsForm.hide();
			}
		});
	}

	private void showModal(final GwtFirewallOpenPortEntry existingEntry) {
		if (existingEntry == null) {
			// new
			openPortsForm.setTitle(MSGS.firewallOpenPortFormInformation());
		} else {
			// edit existing entry
			openPortsForm.setTitle(MSGS.firewallOpenPortFormUpdate(String.valueOf(existingEntry.getPortRange())));
		}

		setModalFieldsLabels();

		setModalFieldsValues(existingEntry);

		setModalFieldsTooltips();

		setModalFieldsHandlers();
		
		
		if (existingEntry == null) {
			submit.setId("new");
		} else {
			submit.setId("edit");
		}

		openPortsForm.show();
	}

	private void setModalFieldsHandlers() {
		permittedI.addChangeHandler(new ChangeHandler() {
			@Override
			public void onChange(ChangeEvent event) {
				if (!permittedI.getText().trim().isEmpty()) {
					unpermittedI.clear();
					unpermittedI.setEnabled(false);
				} else {
					unpermittedI.setEnabled(true);
				}
			}
		});

		unpermittedI.addChangeHandler(new ChangeHandler() {
			@Override
			public void onChange(ChangeEvent event) {
				if (!unpermittedI.getText().trim().isEmpty()) {
					permittedI.clear();
					permittedI.setEnabled(false);
				} else {
					permittedI.setEnabled(true);
				}
			}
		});

		//set up validation
		//groupPort, groupPermittedNw,groupPermittedI,grourUnpermittedI,groupPermittedMac,groupSource;
		port.addBlurHandler(new BlurHandler(){
			@Override
			public void onBlur(BlurEvent event) {
				if((!port.getText().trim().matches(FieldType.PORT_RANGE.getRegex()) && port.getText().trim().length() != 0) || 
						(port.getText()==null || "".equals(port.getText().trim()))){
					groupPort.setValidationState(ValidationState.ERROR);
				}else{					
					groupPort.setValidationState(ValidationState.NONE);
				}
			}});

		permittedNw.addBlurHandler(new BlurHandler(){
			@Override
			public void onBlur(BlurEvent event) {
				if(!permittedNw.getText().trim().matches(FieldType.NETWORK.getRegex()) && 
						permittedNw.getText().trim().length() > 0){					
					groupPermittedNw.setValidationState(ValidationState.ERROR);
				}else{				
					groupPermittedNw.setValidationState(ValidationState.NONE);
				}
			}});
		permittedI.addBlurHandler(new BlurHandler(){
			@Override
			public void onBlur(BlurEvent event) {
				if(!permittedI.getText().trim().matches(FieldType.ALPHANUMERIC.getRegex()) && 
						permittedI.getText().trim().length() > 0){
					groupPermittedI.setValidationState(ValidationState.ERROR);
				}else{					
					groupPermittedI.setValidationState(ValidationState.NONE);
				}
			}});
		unpermittedI.addBlurHandler(new BlurHandler(){
			@Override
			public void onBlur(BlurEvent event) {
				if(!unpermittedI.getText().trim().matches(FieldType.ALPHANUMERIC.getRegex()) && 
						unpermittedI.getText().trim().length() > 0){
					groupUnpermittedI.setValidationState(ValidationState.ERROR);
				}else{					
					groupPermittedI.setValidationState(ValidationState.NONE);
				}
			}});
		permittedMac.addBlurHandler(new BlurHandler(){
			@Override
			public void onBlur(BlurEvent event) {
				if(!permittedMac.getText().trim().matches(FieldType.MAC_ADDRESS.getRegex()) && 
						permittedMac.getText().trim().length() > 0){
					groupPermittedMac.setValidationState(ValidationState.ERROR);
				}else{					
					groupPermittedMac.setValidationState(ValidationState.NONE);
				}
			}});
		source.addBlurHandler(new BlurHandler(){
			@Override
			public void onBlur(BlurEvent event) {
				if(!source.getText().trim().matches(FieldType.PORT_RANGE.getRegex()) && 
						source.getText().trim().length() > 0){
					groupSource.setValidationState(ValidationState.ERROR);
				}else{					
					groupSource.setValidationState(ValidationState.NONE);
				}
			}});
	}

	private void setModalFieldsTooltips() {
		// Permitted Interface config
		tooltipPermittedI.setTitle(MSGS.firewallOpenPortFormPermittedInterfaceToolTip());
		tooltipPermittedI.reconfigure();

		// UnPermitted Interface config
		tooltipUnpermittedI.setTitle(MSGS.firewallOpenPortFormUnpermittedInterfaceToolTip());
		tooltipUnpermittedI.reconfigure();
	}

	private void setModalFieldsValues(final GwtFirewallOpenPortEntry existingEntry) {
		// populate existing values
		if (existingEntry != null) {
			port.setText(String.valueOf(existingEntry.getPortRange()));
			protocol.setSelectedIndex(existingEntry.getProtocol().equals(GwtNetProtocol.tcp.name()) ? 0 : 1);

			permittedNw.setText(existingEntry.getPermittedNetwork());
			permittedI.setText(existingEntry.getPermittedInterfaceName());
			unpermittedI.setText(existingEntry.getUnpermittedInterfaceName());
			permittedMac.setText(existingEntry.getPermittedMAC());
			source.setText(existingEntry.getSourcePortRange());
		} else {
			port.setText("");
			protocol.setSelectedIndex(0);

			permittedNw.setText("");
			permittedI.setText("");
			permittedI.setEnabled(true);
			unpermittedI.setText("");
			unpermittedI.setEnabled(true);
			permittedMac.setText("");
			source.setText("");
		}
	}

	private void setModalFieldsLabels() {
		// set Labels
		labelPort.setText(MSGS.firewallOpenPortFormPort()+"*");
		labelProtocol.setText(MSGS.firewallOpenPortFormProtocol());
		protocol.clear();
		protocol.addItem(GwtNetProtocol.tcp.name());
		protocol.addItem(GwtNetProtocol.udp.name());
		labelPermitttedNw.setText(MSGS.firewallOpenPortFormPermittedNetwork());
		labelPermitttedI.setText(MSGS.firewallOpenPortFormPermittedInterfaceName());
		labelUnPermitttedI.setText(MSGS.firewallOpenPortFormUnpermittedInterfaceName());
		labelPermitttedMac.setText(MSGS.firewallOpenPortFormPermittedMac());
		labelsource.setText(MSGS.firewallOpenPortFormSourcePortRange());
	}

	private void checkFieldsValues() {
		if (port.getText().trim().isEmpty()) {
			groupPort.setValidationState(ValidationState.ERROR);
		}
	}

	private boolean duplicateEntry(GwtFirewallOpenPortEntry openPortEntry) {
		List<GwtFirewallOpenPortEntry> entries = openPortsDataProvider.getList();
		if (entries != null && openPortEntry != null) {
			for (GwtFirewallOpenPortEntry entry : entries) {
				if (entry.getPortRange().equals(openPortEntry.getPortRange()) &&
						entry.getProtocol().equals(openPortEntry.getProtocol()) &&
						entry.getPermittedNetwork().equals(openPortEntry.getPermittedNetwork()) &&
						entry.getPermittedInterfaceName().equals(openPortEntry.getPermittedInterfaceName()) &&
						entry.getUnpermittedInterfaceName().equals(openPortEntry.getUnpermittedInterfaceName()) &&
						entry.getPermittedMAC().equals(openPortEntry.getPermittedMAC()) &&
						entry.getSourcePortRange().equals(openPortEntry.getSourcePortRange())) {
					return true;
				}
			}
		}
		return false;
	}

	private void setVisibility() {
		if (openPortsDataProvider.getList().isEmpty()) {
			openPortsGrid.setVisible(false);
			notification.setVisible(true);
			notification.setText(MSGS.firewallOpenPortTableNoPorts());
		} else {
			openPortsGrid.setVisible(true);
			notification.setVisible(false);
		}
	}
=======
    private static OpenPortsTabUiUiBinder uiBinder = GWT.create(OpenPortsTabUiUiBinder.class);

    private final GwtSecurityTokenServiceAsync gwtXSRFService = GWT.create(GwtSecurityTokenService.class);
    private final GwtNetworkServiceAsync gwtNetworkService = GWT.create(GwtNetworkService.class);

    private static final Messages MSGS = GWT.create(Messages.class);

    interface OpenPortsTabUiUiBinder extends UiBinder<Widget, OpenPortsTabUi> {
    }

    private final ListDataProvider<GwtFirewallOpenPortEntry> openPortsDataProvider = new ListDataProvider<GwtFirewallOpenPortEntry>();
    final SingleSelectionModel<GwtFirewallOpenPortEntry> selectionModel = new SingleSelectionModel<GwtFirewallOpenPortEntry>();

    private boolean m_dirty;

    GwtFirewallOpenPortEntry editOpenPortEntry, newOpenPortEntry, openPortEntry;

    @UiField
    Button apply, create, edit, delete;
    @UiField
    Alert notification;

    @UiField
    Modal openPortsForm, alert;
    @UiField
    FormGroup groupPort, groupPermittedNw, groupPermittedI, groupUnpermittedI, groupPermittedMac, groupSource;
    @UiField
    FormLabel labelPort, labelProtocol, labelPermitttedNw, labelPermitttedI, labelUnPermitttedI, labelPermitttedMac,
            labelsource;
    @UiField
    TextBox port, permittedNw, permittedI, unpermittedI, permittedMac, source;
    @UiField
    Tooltip tooltipPermittedI, tooltipUnpermittedI;
    @UiField
    Button submit, cancel, yes, no;
    @UiField
    ListBox protocol;

    @UiField
    Span alertBody;

    @UiField
    CellTable<GwtFirewallOpenPortEntry> openPortsGrid = new CellTable<GwtFirewallOpenPortEntry>();

    public OpenPortsTabUi() {
        initWidget(uiBinder.createAndBindUi(this));
        this.apply.setText(MSGS.firewallApply());
        this.create.setText(MSGS.newButton());
        this.edit.setText(MSGS.editButton());
        this.delete.setText(MSGS.deleteButton());
        this.openPortsGrid.setSelectionModel(this.selectionModel);

        initButtons();
        initTable();
        initModal();
    }

    //
    // Public methods
    //
    @Override
    public void refresh() {
        EntryClassUi.showWaitModal();
        this.openPortsDataProvider.getList().clear();
        this.notification.setVisible(false);
        this.gwtXSRFService.generateSecurityToken(new AsyncCallback<GwtXSRFToken>() {

            @Override
            public void onFailure(Throwable ex) {
                EntryClassUi.hideWaitModal();
                FailureHandler.handle(ex);
            }

            @Override
            public void onSuccess(GwtXSRFToken token) {
                OpenPortsTabUi.this.gwtNetworkService.findDeviceFirewallOpenPorts(token,
                        new AsyncCallback<List<GwtFirewallOpenPortEntry>>() {

                    @Override
                    public void onFailure(Throwable caught) {
                        EntryClassUi.hideWaitModal();
                        FailureHandler.handle(caught, OpenPortsTabUi.this.gwtNetworkService.getClass().getSimpleName());
                    }

                    @Override
                    public void onSuccess(List<GwtFirewallOpenPortEntry> result) {
                        for (GwtFirewallOpenPortEntry pair : result) {
                            OpenPortsTabUi.this.openPortsDataProvider.getList().add(pair);
                        }
                        refreshTable();
                        setVisibility();
                        OpenPortsTabUi.this.apply.setEnabled(false);
                        EntryClassUi.hideWaitModal();
                    }
                });
            }

        });
    }

    @Override
    public boolean isDirty() {
        return this.m_dirty;
    }

    @Override
    public void setDirty(boolean b) {
        this.m_dirty = b;
    }

    @Override
    public boolean isValid() {
        return true;
    }

    //
    // Private methods
    //
    private void initTable() {

        TextColumn<GwtFirewallOpenPortEntry> col1 = new TextColumn<GwtFirewallOpenPortEntry>() {

            @Override
            public String getValue(GwtFirewallOpenPortEntry object) {
                if (object.getPortRange() != null) {
                    return String.valueOf(object.getPortRange());
                } else {
                    return "";
                }
            }
        };
        col1.setCellStyleNames("status-table-row");
        this.openPortsGrid.addColumn(col1, MSGS.firewallOpenPort());

        TextColumn<GwtFirewallOpenPortEntry> col2 = new TextColumn<GwtFirewallOpenPortEntry>() {

            @Override
            public String getValue(GwtFirewallOpenPortEntry object) {
                if (object.getProtocol() != null) {
                    return String.valueOf(object.getProtocol());
                } else {
                    return "";
                }
            }
        };
        col2.setCellStyleNames("status-table-row");
        this.openPortsGrid.addColumn(col2, MSGS.firewallOpenPortProtocol());

        TextColumn<GwtFirewallOpenPortEntry> col3 = new TextColumn<GwtFirewallOpenPortEntry>() {

            @Override
            public String getValue(GwtFirewallOpenPortEntry object) {
                if (object.getPermittedNetwork() != null) {
                    return String.valueOf(object.getPermittedNetwork());
                } else {
                    return "";
                }
            }
        };
        col3.setCellStyleNames("status-table-row");
        this.openPortsGrid.addColumn(col3, MSGS.firewallOpenPortPermittedNetwork());

        TextColumn<GwtFirewallOpenPortEntry> col4 = new TextColumn<GwtFirewallOpenPortEntry>() {

            @Override
            public String getValue(GwtFirewallOpenPortEntry object) {
                if (object.getPermittedInterfaceName() != null) {
                    return String.valueOf(object.getPermittedInterfaceName());
                } else {
                    return "";
                }
            }
        };
        col4.setCellStyleNames("status-table-row");
        this.openPortsGrid.addColumn(col4, MSGS.firewallOpenPortPermittedInterfaceName());

        TextColumn<GwtFirewallOpenPortEntry> col5 = new TextColumn<GwtFirewallOpenPortEntry>() {

            @Override
            public String getValue(GwtFirewallOpenPortEntry object) {
                if (object.getUnpermittedInterfaceName() != null) {
                    return String.valueOf(object.getUnpermittedInterfaceName());
                } else {
                    return "";
                }
            }
        };
        col5.setCellStyleNames("status-table-row");
        this.openPortsGrid.addColumn(col5, MSGS.firewallOpenPortUnpermittedInterfaceName());

        TextColumn<GwtFirewallOpenPortEntry> col6 = new TextColumn<GwtFirewallOpenPortEntry>() {

            @Override
            public String getValue(GwtFirewallOpenPortEntry object) {
                if (object.getPermittedMAC() != null) {
                    return String.valueOf(object.getPermittedMAC());
                } else {
                    return "";
                }
            }
        };
        col6.setCellStyleNames("status-table-row");
        this.openPortsGrid.addColumn(col6, MSGS.firewallOpenPortPermittedMac());

        TextColumn<GwtFirewallOpenPortEntry> col7 = new TextColumn<GwtFirewallOpenPortEntry>() {

            @Override
            public String getValue(GwtFirewallOpenPortEntry object) {
                if (object.getSourcePortRange() != null) {
                    return String.valueOf(object.getSourcePortRange());
                } else {
                    return "";
                }
            }
        };
        col7.setCellStyleNames("status-table-row");
        this.openPortsGrid.addColumn(col7, MSGS.firewallOpenPortSourcePortRange());

        this.openPortsDataProvider.addDataDisplay(this.openPortsGrid);
    }

    private void refreshTable() {
        int size = this.openPortsDataProvider.getList().size();
        this.openPortsGrid.setVisibleRange(0, size);
        this.openPortsDataProvider.flush();
        this.openPortsGrid.redraw();
    }

    // Initialize tab buttons
    private void initButtons() {
        initApplyButton();

        initCreateButton();

        initEditButton();

        initDeleteButton();
    }

    private void initApplyButton() {
        this.apply.addClickHandler(new ClickHandler() {

            @Override
            public void onClick(ClickEvent event) {
                List<GwtFirewallOpenPortEntry> intermediateList = OpenPortsTabUi.this.openPortsDataProvider.getList();
                ArrayList<GwtFirewallOpenPortEntry> tempList = new ArrayList<GwtFirewallOpenPortEntry>();
                final List<GwtFirewallOpenPortEntry> updatedOpenPortConf = tempList;
                for (GwtFirewallOpenPortEntry entry : intermediateList) {
                    tempList.add(entry);
                }

                if (updatedOpenPortConf != null) {
                    EntryClassUi.showWaitModal();
                    OpenPortsTabUi.this.gwtXSRFService.generateSecurityToken(new AsyncCallback<GwtXSRFToken>() {

                        @Override
                        public void onFailure(Throwable ex) {
                            EntryClassUi.hideWaitModal();
                            FailureHandler.handle(ex, OpenPortsTabUi.this.gwtXSRFService.getClass().getName());
                        }

                        @Override
                        public void onSuccess(GwtXSRFToken token) {
                            OpenPortsTabUi.this.gwtNetworkService.updateDeviceFirewallOpenPorts(token,
                                    updatedOpenPortConf, new AsyncCallback<Void>() {

                                @Override
                                public void onFailure(Throwable caught) {
                                    EntryClassUi.hideWaitModal();
                                    FailureHandler.handle(caught,
                                            OpenPortsTabUi.this.gwtNetworkService.getClass().getSimpleName());
                                }

                                @Override
                                public void onSuccess(Void result) {
                                    OpenPortsTabUi.this.apply.setEnabled(false);
                                    EntryClassUi.hideWaitModal();
                                    setDirty(false);
                                }
                            });
                        }
                    });
                }
            }
        });
    }

    private void initCreateButton() {
        this.create.addClickHandler(new ClickHandler() {

            @Override
            public void onClick(ClickEvent event) {
                showModal(null);
            }
        });
        // TODO add warnings for port 80 and 22
        this.openPortsForm.addHideHandler(new ModalHideHandler() {

            @Override
            public void onHide(ModalHideEvent evt) {

                if (OpenPortsTabUi.this.newOpenPortEntry != null) {
                    if (!duplicateEntry(OpenPortsTabUi.this.newOpenPortEntry)) {
                        OpenPortsTabUi.this.openPortsDataProvider.getList().add(OpenPortsTabUi.this.newOpenPortEntry);
                        refreshTable();
                        setVisibility();
                        OpenPortsTabUi.this.apply.setEnabled(true);
                    } else {
                        // Growl.growl(MSGS.firewallOpenPortFormError()
                        // + ": ",
                        // MSGS.firewallOpenPortFormDuplicate());
                    }
                }
            }
        });
    }

    private void initEditButton() {
        this.edit.addClickHandler(new ClickHandler() {

            @Override
            public void onClick(ClickEvent event) {
                GwtFirewallOpenPortEntry selection = OpenPortsTabUi.this.selectionModel.getSelectedObject();
                if (selection != null) {
                    if (selection.getPortRange().equals("22")) {
                        // show warning
                        OpenPortsTabUi.this.alertBody.setText(MSGS.firewallOpenPorts22());
                        OpenPortsTabUi.this.yes.setText(MSGS.yesButton());
                        OpenPortsTabUi.this.no.setText(MSGS.noButton());
                        OpenPortsTabUi.this.no.addClickHandler(new ClickHandler() {

                            @Override
                            public void onClick(ClickEvent event) {
                                OpenPortsTabUi.this.alert.hide();
                            }
                        });
                        OpenPortsTabUi.this.yes.addClickHandler(new ClickHandler() {

                            @Override
                            public void onClick(ClickEvent event) {
                                showModal(OpenPortsTabUi.this.selectionModel.getSelectedObject());
                                OpenPortsTabUi.this.alert.hide();
                            }
                        });
                        OpenPortsTabUi.this.alert.show();

                    } else if (selection.getPortRange().equals("80")) {
                        // show warning
                        OpenPortsTabUi.this.alertBody.setText(MSGS.firewallOpenPorts80());
                        OpenPortsTabUi.this.yes.setText(MSGS.yesButton());
                        OpenPortsTabUi.this.no.setText(MSGS.noButton());
                        OpenPortsTabUi.this.no.addClickHandler(new ClickHandler() {

                            @Override
                            public void onClick(ClickEvent event) {
                                OpenPortsTabUi.this.alert.hide();
                            }
                        });
                        OpenPortsTabUi.this.yes.addClickHandler(new ClickHandler() {

                            @Override
                            public void onClick(ClickEvent event) {
                                showModal(OpenPortsTabUi.this.selectionModel.getSelectedObject());
                                OpenPortsTabUi.this.alert.hide();
                            }
                        });
                        OpenPortsTabUi.this.alert.show();

                    } else {
                        showModal(selection);
                    }
                }
            }
        });
        this.openPortsForm.addHideHandler(new ModalHideHandler() {

            @Override
            public void onHide(ModalHideEvent evt) {

                if (OpenPortsTabUi.this.editOpenPortEntry != null) {
                    GwtFirewallOpenPortEntry oldEntry = OpenPortsTabUi.this.selectionModel.getSelectedObject();

                    OpenPortsTabUi.this.openPortsDataProvider.getList()
                            .remove(OpenPortsTabUi.this.selectionModel.getSelectedObject());
                    refreshTable();
                    if (!duplicateEntry(OpenPortsTabUi.this.editOpenPortEntry)) {
                        OpenPortsTabUi.this.openPortsDataProvider.getList().add(OpenPortsTabUi.this.editOpenPortEntry);
                        OpenPortsTabUi.this.openPortsDataProvider.flush();
                        OpenPortsTabUi.this.apply.setEnabled(true);
                        OpenPortsTabUi.this.editOpenPortEntry = null;
                        setVisibility();
                    } else {	// end duplicate
                        OpenPortsTabUi.this.openPortsDataProvider.getList().add(oldEntry);
                        OpenPortsTabUi.this.openPortsDataProvider.flush();
                    }
                    refreshTable();
                }  // end !=null
            }// end onHide
        });
    }

    private void initDeleteButton() {
        this.delete.addClickHandler(new ClickHandler() {

            @Override
            public void onClick(ClickEvent event) {
                GwtFirewallOpenPortEntry selection = OpenPortsTabUi.this.selectionModel.getSelectedObject();
                if (selection != null) {
                    OpenPortsTabUi.this.alert.setTitle(MSGS.confirm());
                    OpenPortsTabUi.this.alertBody
                            .setText(MSGS.firewallOpenPortDeleteConfirmation(String.valueOf(selection.getPortRange())));
                    OpenPortsTabUi.this.alert.show();
                }
            }
        });
        this.yes.setText(MSGS.yesButton());
        this.no.setText(MSGS.noButton());
        this.no.addClickHandler(new ClickHandler() {

            @Override
            public void onClick(ClickEvent event) {
                OpenPortsTabUi.this.alert.hide();
            }
        });
        this.yes.addClickHandler(new ClickHandler() {

            @Override
            public void onClick(ClickEvent event) {
                OpenPortsTabUi.this.alert.hide();
                OpenPortsTabUi.this.openPortsDataProvider.getList()
                        .remove(OpenPortsTabUi.this.selectionModel.getSelectedObject());
                refreshTable();
                OpenPortsTabUi.this.apply.setEnabled(true);
                setVisibility();

                setDirty(true);
            }
        });
    }

    private void initModal() {
        this.cancel.setText(MSGS.cancelButton());
        this.cancel.addClickHandler(new ClickHandler() {

            @Override
            public void onClick(ClickEvent event) {
                OpenPortsTabUi.this.openPortsForm.hide();
                OpenPortsTabUi.this.openPortEntry = null;
                OpenPortsTabUi.this.editOpenPortEntry = null;
                OpenPortsTabUi.this.newOpenPortEntry = null;
            }
        });

        this.submit.setText(MSGS.submitButton());
        this.submit.addClickHandler(new ClickHandler() {

            @Override
            public void onClick(ClickEvent event) {
                checkFieldsValues();

                if (OpenPortsTabUi.this.groupPort.getValidationState() == ValidationState.ERROR
                        || OpenPortsTabUi.this.groupPermittedNw.getValidationState() == ValidationState.ERROR
                        || OpenPortsTabUi.this.groupPermittedI.getValidationState() == ValidationState.ERROR
                        || OpenPortsTabUi.this.groupUnpermittedI.getValidationState() == ValidationState.ERROR
                        || OpenPortsTabUi.this.groupPermittedMac.getValidationState() == ValidationState.ERROR
                        || OpenPortsTabUi.this.groupSource.getValidationState() == ValidationState.ERROR) {
                    return;
                }

                // create a new entry
                OpenPortsTabUi.this.openPortEntry = new GwtFirewallOpenPortEntry();
                OpenPortsTabUi.this.openPortEntry.setPortRange(OpenPortsTabUi.this.port.getText());
                OpenPortsTabUi.this.openPortEntry.setProtocol(OpenPortsTabUi.this.protocol.getSelectedItemText());
                if (OpenPortsTabUi.this.permittedNw.getText() != null
                        && !"".equals(OpenPortsTabUi.this.permittedNw.getText().trim())) {
                    OpenPortsTabUi.this.openPortEntry.setPermittedNetwork(OpenPortsTabUi.this.permittedNw.getText());
                } else {
                    OpenPortsTabUi.this.openPortEntry.setPermittedNetwork("0.0.0.0/0");
                }
                if (OpenPortsTabUi.this.permittedI.getText() != null
                        && !"".equals(OpenPortsTabUi.this.permittedI.getText().trim())) {
                    OpenPortsTabUi.this.openPortEntry
                            .setPermittedInterfaceName(OpenPortsTabUi.this.permittedI.getText());
                }
                if (OpenPortsTabUi.this.unpermittedI.getText() != null
                        && !"".equals(OpenPortsTabUi.this.unpermittedI.getText().trim())) {
                    OpenPortsTabUi.this.openPortEntry
                            .setUnpermittedInterfaceName(OpenPortsTabUi.this.unpermittedI.getText());
                }
                if (OpenPortsTabUi.this.permittedMac.getText() != null
                        && !"".equals(OpenPortsTabUi.this.permittedMac.getText().trim())) {
                    OpenPortsTabUi.this.openPortEntry.setPermittedMAC(OpenPortsTabUi.this.permittedMac.getText());
                }
                if (OpenPortsTabUi.this.source.getText() != null
                        && !"".equals(OpenPortsTabUi.this.source.getText().trim())) {
                    OpenPortsTabUi.this.openPortEntry.setSourcePortRange(OpenPortsTabUi.this.source.getText());
                }

                if (OpenPortsTabUi.this.submit.getId().equals("new")) {
                    OpenPortsTabUi.this.newOpenPortEntry = OpenPortsTabUi.this.openPortEntry;
                    OpenPortsTabUi.this.editOpenPortEntry = null;
                } else if (OpenPortsTabUi.this.submit.getId().equals("edit")) {
                    OpenPortsTabUi.this.editOpenPortEntry = OpenPortsTabUi.this.openPortEntry;
                    OpenPortsTabUi.this.newOpenPortEntry = null;
                }

                setDirty(true);

                OpenPortsTabUi.this.openPortsForm.hide();
            }
        });
    }

    private void showModal(final GwtFirewallOpenPortEntry existingEntry) {
        if (existingEntry == null) {
            // new
            this.openPortsForm.setTitle(MSGS.firewallOpenPortFormInformation());
        } else {
            // edit existing entry
            this.openPortsForm.setTitle(MSGS.firewallOpenPortFormUpdate(String.valueOf(existingEntry.getPortRange())));
        }

        setModalFieldsLabels();

        setModalFieldsValues(existingEntry);

        setModalFieldsTooltips();

        setModalFieldsHandlers();

        if (existingEntry == null) {
            this.submit.setId("new");
        } else {
            this.submit.setId("edit");
        }

        this.openPortsForm.show();
    }

    private void setModalFieldsHandlers() {
        this.permittedI.addChangeHandler(new ChangeHandler() {

            @Override
            public void onChange(ChangeEvent event) {
                if (!OpenPortsTabUi.this.permittedI.getText().trim().isEmpty()) {
                    OpenPortsTabUi.this.unpermittedI.clear();
                    OpenPortsTabUi.this.unpermittedI.setEnabled(false);
                } else {
                    OpenPortsTabUi.this.unpermittedI.setEnabled(true);
                }
            }
        });

        this.unpermittedI.addChangeHandler(new ChangeHandler() {

            @Override
            public void onChange(ChangeEvent event) {
                if (!OpenPortsTabUi.this.unpermittedI.getText().trim().isEmpty()) {
                    OpenPortsTabUi.this.permittedI.clear();
                    OpenPortsTabUi.this.permittedI.setEnabled(false);
                } else {
                    OpenPortsTabUi.this.permittedI.setEnabled(true);
                }
            }
        });

        // set up validation
        // groupPort, groupPermittedNw,groupPermittedI,grourUnpermittedI,groupPermittedMac,groupSource;
        this.port.addBlurHandler(new BlurHandler() {

            @Override
            public void onBlur(BlurEvent event) {
                if (!OpenPortsTabUi.this.port.getText().trim().matches(FieldType.PORT_RANGE.getRegex())
                        && OpenPortsTabUi.this.port.getText().trim().length() != 0
                        || OpenPortsTabUi.this.port.getText() == null
                        || "".equals(OpenPortsTabUi.this.port.getText().trim())) {
                    OpenPortsTabUi.this.groupPort.setValidationState(ValidationState.ERROR);
                } else {
                    OpenPortsTabUi.this.groupPort.setValidationState(ValidationState.NONE);
                }
            }
        });

        this.permittedNw.addBlurHandler(new BlurHandler() {

            @Override
            public void onBlur(BlurEvent event) {
                if (!OpenPortsTabUi.this.permittedNw.getText().trim().matches(FieldType.NETWORK.getRegex())
                        && OpenPortsTabUi.this.permittedNw.getText().trim().length() > 0) {
                    OpenPortsTabUi.this.groupPermittedNw.setValidationState(ValidationState.ERROR);
                } else {
                    OpenPortsTabUi.this.groupPermittedNw.setValidationState(ValidationState.NONE);
                }
            }
        });
        this.permittedI.addBlurHandler(new BlurHandler() {

            @Override
            public void onBlur(BlurEvent event) {
                if (!OpenPortsTabUi.this.permittedI.getText().trim().matches(FieldType.ALPHANUMERIC.getRegex())
                        && OpenPortsTabUi.this.permittedI.getText().trim().length() > 0) {
                    OpenPortsTabUi.this.groupPermittedI.setValidationState(ValidationState.ERROR);
                } else {
                    OpenPortsTabUi.this.groupPermittedI.setValidationState(ValidationState.NONE);
                }
            }
        });
        this.unpermittedI.addBlurHandler(new BlurHandler() {

            @Override
            public void onBlur(BlurEvent event) {
                if (!OpenPortsTabUi.this.unpermittedI.getText().trim().matches(FieldType.ALPHANUMERIC.getRegex())
                        && OpenPortsTabUi.this.unpermittedI.getText().trim().length() > 0) {
                    OpenPortsTabUi.this.groupUnpermittedI.setValidationState(ValidationState.ERROR);
                } else {
                    OpenPortsTabUi.this.groupPermittedI.setValidationState(ValidationState.NONE);
                }
            }
        });
        this.permittedMac.addBlurHandler(new BlurHandler() {

            @Override
            public void onBlur(BlurEvent event) {
                if (!OpenPortsTabUi.this.permittedMac.getText().trim().matches(FieldType.MAC_ADDRESS.getRegex())
                        && OpenPortsTabUi.this.permittedMac.getText().trim().length() > 0) {
                    OpenPortsTabUi.this.groupPermittedMac.setValidationState(ValidationState.ERROR);
                } else {
                    OpenPortsTabUi.this.groupPermittedMac.setValidationState(ValidationState.NONE);
                }
            }
        });
        this.source.addBlurHandler(new BlurHandler() {

            @Override
            public void onBlur(BlurEvent event) {
                if (!OpenPortsTabUi.this.source.getText().trim().matches(FieldType.PORT_RANGE.getRegex())
                        && OpenPortsTabUi.this.source.getText().trim().length() > 0) {
                    OpenPortsTabUi.this.groupSource.setValidationState(ValidationState.ERROR);
                } else {
                    OpenPortsTabUi.this.groupSource.setValidationState(ValidationState.NONE);
                }
            }
        });
    }

    private void setModalFieldsTooltips() {
        // Permitted Interface config
        this.tooltipPermittedI.setTitle(MSGS.firewallOpenPortFormPermittedInterfaceToolTip());
        this.tooltipPermittedI.reconfigure();

        // UnPermitted Interface config
        this.tooltipUnpermittedI.setTitle(MSGS.firewallOpenPortFormUnpermittedInterfaceToolTip());
        this.tooltipUnpermittedI.reconfigure();
    }

    private void setModalFieldsValues(final GwtFirewallOpenPortEntry existingEntry) {
        // populate existing values
        if (existingEntry != null) {
            this.port.setText(String.valueOf(existingEntry.getPortRange()));
            this.protocol.setSelectedIndex(existingEntry.getProtocol().equals(GwtNetProtocol.tcp.name()) ? 0 : 1);

            this.permittedNw.setText(existingEntry.getPermittedNetwork());
            this.permittedI.setText(existingEntry.getPermittedInterfaceName());
            this.unpermittedI.setText(existingEntry.getUnpermittedInterfaceName());
            this.permittedMac.setText(existingEntry.getPermittedMAC());
            this.source.setText(existingEntry.getSourcePortRange());
        } else {
            this.port.setText("");
            this.protocol.setSelectedIndex(0);

            this.permittedNw.setText("");
            this.permittedI.setText("");
            this.permittedI.setEnabled(true);
            this.unpermittedI.setText("");
            this.unpermittedI.setEnabled(true);
            this.permittedMac.setText("");
            this.source.setText("");
        }
    }

    private void setModalFieldsLabels() {
        // set Labels
        this.labelPort.setText(MSGS.firewallOpenPortFormPort() + "*");
        this.labelProtocol.setText(MSGS.firewallOpenPortFormProtocol());
        this.protocol.clear();
        this.protocol.addItem(GwtNetProtocol.tcp.name());
        this.protocol.addItem(GwtNetProtocol.udp.name());
        this.labelPermitttedNw.setText(MSGS.firewallOpenPortFormPermittedNetwork());
        this.labelPermitttedI.setText(MSGS.firewallOpenPortFormPermittedInterfaceName());
        this.labelUnPermitttedI.setText(MSGS.firewallOpenPortFormUnpermittedInterfaceName());
        this.labelPermitttedMac.setText(MSGS.firewallOpenPortFormPermittedMac());
        this.labelsource.setText(MSGS.firewallOpenPortFormSourcePortRange());
    }

    private void checkFieldsValues() {
        if (this.port.getText().trim().isEmpty()) {
            this.groupPort.setValidationState(ValidationState.ERROR);
        }
    }

    private boolean duplicateEntry(GwtFirewallOpenPortEntry openPortEntry) {
        List<GwtFirewallOpenPortEntry> entries = this.openPortsDataProvider.getList();
        if (entries != null && openPortEntry != null) {
            for (GwtFirewallOpenPortEntry entry : entries) {
                if (entry.getPortRange().equals(openPortEntry.getPortRange())
                        && entry.getProtocol().equals(openPortEntry.getProtocol())
                        && entry.getPermittedNetwork().equals(openPortEntry.getPermittedNetwork())
                        && entry.getPermittedInterfaceName().equals(openPortEntry.getPermittedInterfaceName())
                        && entry.getUnpermittedInterfaceName().equals(openPortEntry.getUnpermittedInterfaceName())
                        && entry.getPermittedMAC().equals(openPortEntry.getPermittedMAC())
                        && entry.getSourcePortRange().equals(openPortEntry.getSourcePortRange())) {
                    return true;
                }
            }
        }
        return false;
    }

    private void setVisibility() {
        if (this.openPortsDataProvider.getList().isEmpty()) {
            this.openPortsGrid.setVisible(false);
            this.notification.setVisible(true);
            this.notification.setText(MSGS.firewallOpenPortTableNoPorts());
        } else {
            this.openPortsGrid.setVisible(true);
            this.notification.setVisible(false);
        }
    }
>>>>>>> e3f74823
}<|MERGE_RESOLUTION|>--- conflicted
+++ resolved
@@ -58,693 +58,6 @@
 
 public class OpenPortsTabUi extends Composite implements Tab {
 
-<<<<<<< HEAD
-	private static OpenPortsTabUiUiBinder uiBinder = GWT.create(OpenPortsTabUiUiBinder.class);
-
-	private final GwtSecurityTokenServiceAsync gwtXSRFService = GWT.create(GwtSecurityTokenService.class);
-	private final GwtNetworkServiceAsync gwtNetworkService = GWT.create(GwtNetworkService.class);
-
-	private static final Messages MSGS = GWT.create(Messages.class);
-
-	interface OpenPortsTabUiUiBinder extends UiBinder<Widget, OpenPortsTabUi> {
-	}
-	
-	private ListDataProvider<GwtFirewallOpenPortEntry> openPortsDataProvider = new ListDataProvider<GwtFirewallOpenPortEntry>();
-	final SingleSelectionModel<GwtFirewallOpenPortEntry> selectionModel = new SingleSelectionModel<GwtFirewallOpenPortEntry>();
-
-	private boolean m_dirty;
-
-	GwtFirewallOpenPortEntry editOpenPortEntry, newOpenPortEntry, openPortEntry;
-
-	@UiField
-	Button apply, create, edit, delete;
-	@UiField
-	Alert notification;
-
-	@UiField
-	Modal openPortsForm, alert;
-	@UiField
-	FormGroup groupPort, groupPermittedNw,groupPermittedI,groupUnpermittedI,groupPermittedMac,groupSource;
-	@UiField
-	FormLabel labelPort, labelProtocol, labelPermitttedNw, labelPermitttedI,
-	labelUnPermitttedI, labelPermitttedMac, labelsource;
-	@UiField
-	TextBox port, permittedNw, permittedI, unpermittedI, permittedMac, source;
-	@UiField
-	Tooltip tooltipPermittedI, tooltipUnpermittedI;
-	@UiField
-	Button submit, cancel, yes, no;
-	@UiField
-	ListBox protocol;
-
-	@UiField
-	Span alertBody;
-
-	@UiField
-	CellTable<GwtFirewallOpenPortEntry> openPortsGrid = new CellTable<GwtFirewallOpenPortEntry>();
-
-	
-	public OpenPortsTabUi() {
-		initWidget(uiBinder.createAndBindUi(this));
-		apply.setText(MSGS.firewallApply());
-		create.setText(MSGS.newButton());
-		edit.setText(MSGS.editButton());
-		delete.setText(MSGS.deleteButton());
-		openPortsGrid.setSelectionModel(selectionModel);
-
-		initButtons();
-		initTable();
-		initModal();
-	}
-
-	//
-	// Public methods
-	//
-	@Override
-	public void refresh() {
-		EntryClassUi.showWaitModal();
-		openPortsDataProvider.getList().clear();
-		notification.setVisible(false);
-		gwtXSRFService.generateSecurityToken(new AsyncCallback<GwtXSRFToken> () {
-			@Override
-			public void onFailure(Throwable ex) {
-				EntryClassUi.hideWaitModal();
-				FailureHandler.handle(ex);
-			}
-
-			@Override
-			public void onSuccess(GwtXSRFToken token) {
-				gwtNetworkService.findDeviceFirewallOpenPorts(token, new AsyncCallback<List<GwtFirewallOpenPortEntry>>() {
-					@Override
-					public void onFailure(Throwable caught) {
-						EntryClassUi.hideWaitModal();
-						FailureHandler.handle(caught, gwtNetworkService.getClass().getSimpleName());
-					}
-
-					@Override
-					public void onSuccess(List<GwtFirewallOpenPortEntry> result) {
-						for (GwtFirewallOpenPortEntry pair : result) {
-							openPortsDataProvider.getList().add(pair);
-						}
-						refreshTable();
-						setVisibility();
-						apply.setEnabled(false);
-						EntryClassUi.hideWaitModal();
-					}
-				});
-			}
-
-		});
-	}
-	
-	@Override
-	public boolean isDirty() {
-		return m_dirty;
-	}
-	
-	@Override
-	public void setDirty(boolean b) {
-		m_dirty = b;
-	}
-	
-
-	@Override
-	public boolean isValid() {
-		return true;
-	}
-	
-
-	//
-	//Private methods
-	//
-	private void initTable() {
-
-		TextColumn<GwtFirewallOpenPortEntry> col1 = new TextColumn<GwtFirewallOpenPortEntry>() {
-			@Override
-			public String getValue(GwtFirewallOpenPortEntry object) {
-				if (object.getPortRange() != null) {
-					return String.valueOf(object.getPortRange());
-				} else {
-					return "";
-				}
-			}
-		};
-		col1.setCellStyleNames("status-table-row");
-		openPortsGrid.addColumn(col1, MSGS.firewallOpenPort());
-
-		TextColumn<GwtFirewallOpenPortEntry> col2 = new TextColumn<GwtFirewallOpenPortEntry>() {
-			@Override
-			public String getValue(GwtFirewallOpenPortEntry object) {
-				if (object.getProtocol() != null) {
-					return String.valueOf(object.getProtocol());
-				} else {
-					return "";
-				}
-			}
-		};
-		col2.setCellStyleNames("status-table-row");
-		openPortsGrid.addColumn(col2, MSGS.firewallOpenPortProtocol());
-
-		TextColumn<GwtFirewallOpenPortEntry> col3 = new TextColumn<GwtFirewallOpenPortEntry>() {
-			@Override
-			public String getValue(GwtFirewallOpenPortEntry object) {
-				if (object.getPermittedNetwork() != null) {
-					return String.valueOf(object.getPermittedNetwork());
-				} else {
-					return "";
-				}
-			}
-		};
-		col3.setCellStyleNames("status-table-row");
-		openPortsGrid.addColumn(col3, MSGS.firewallOpenPortPermittedNetwork());
-
-		TextColumn<GwtFirewallOpenPortEntry> col4 = new TextColumn<GwtFirewallOpenPortEntry>() {
-			@Override
-			public String getValue(GwtFirewallOpenPortEntry object) {
-				if (object.getPermittedInterfaceName() != null) {
-					return String.valueOf(object.getPermittedInterfaceName());
-				} else {
-					return "";
-				}
-			}
-		};
-		col4.setCellStyleNames("status-table-row");
-		openPortsGrid.addColumn(col4, MSGS.firewallOpenPortPermittedInterfaceName());
-
-		TextColumn<GwtFirewallOpenPortEntry> col5 = new TextColumn<GwtFirewallOpenPortEntry>() {
-			@Override
-			public String getValue(GwtFirewallOpenPortEntry object) {
-				if (object.getUnpermittedInterfaceName() != null) {
-					return String.valueOf(object.getUnpermittedInterfaceName());
-				} else {
-					return "";
-				}
-			}
-		};
-		col5.setCellStyleNames("status-table-row");
-		openPortsGrid.addColumn(col5, MSGS.firewallOpenPortUnpermittedInterfaceName());
-
-		TextColumn<GwtFirewallOpenPortEntry> col6 = new TextColumn<GwtFirewallOpenPortEntry>() {
-			@Override
-			public String getValue(GwtFirewallOpenPortEntry object) {
-				if (object.getPermittedMAC() != null) {
-					return String.valueOf(object.getPermittedMAC());
-				} else {
-					return "";
-				}
-			}
-		};
-		col6.setCellStyleNames("status-table-row");
-		openPortsGrid.addColumn(col6, MSGS.firewallOpenPortPermittedMac());
-
-		TextColumn<GwtFirewallOpenPortEntry> col7 = new TextColumn<GwtFirewallOpenPortEntry>() {
-			@Override
-			public String getValue(GwtFirewallOpenPortEntry object) {
-				if (object.getSourcePortRange() != null) {
-					return String.valueOf(object.getSourcePortRange());
-				} else {
-					return "";
-				}
-			}
-		};
-		col7.setCellStyleNames("status-table-row");
-		openPortsGrid.addColumn(col7, MSGS.firewallOpenPortSourcePortRange());
-
-		openPortsDataProvider.addDataDisplay(openPortsGrid);
-	}
-	
-	private void refreshTable() {
-		int size = openPortsDataProvider.getList().size();
-		openPortsGrid.setVisibleRange(0, size);
-		openPortsDataProvider.flush();
-		openPortsGrid.redraw();
-	}
-
-	//Initialize tab buttons
-	private void initButtons() {
-		initApplyButton();
-
-		initCreateButton();
-
-		initEditButton();
-
-		initDeleteButton();
-	}
-
-	private void initApplyButton() {
-		apply.addClickHandler(new ClickHandler() {
-			@Override
-			public void onClick(ClickEvent event) {
-				List<GwtFirewallOpenPortEntry> intermediateList = openPortsDataProvider.getList();
-				ArrayList<GwtFirewallOpenPortEntry> tempList = new ArrayList<GwtFirewallOpenPortEntry>();
-				final List<GwtFirewallOpenPortEntry> updatedOpenPortConf = tempList;
-				for (GwtFirewallOpenPortEntry entry: intermediateList) {
-					tempList.add(entry);
-				}
-
-
-				if (updatedOpenPortConf != null) {
-					EntryClassUi.showWaitModal();
-					gwtXSRFService.generateSecurityToken(new AsyncCallback<GwtXSRFToken> () {
-
-						@Override
-						public void onFailure(Throwable ex) {
-							EntryClassUi.hideWaitModal();
-							FailureHandler.handle(ex, gwtXSRFService.getClass().getName());
-						}
-
-						@Override
-						public void onSuccess(GwtXSRFToken token) {
-							gwtNetworkService.updateDeviceFirewallOpenPorts(token, updatedOpenPortConf, new AsyncCallback<Void>() {
-								@Override
-								public void onFailure(Throwable caught) {
-									EntryClassUi.hideWaitModal();
-									FailureHandler.handle(caught, gwtNetworkService.getClass().getSimpleName());
-								}
-
-								@Override
-								public void onSuccess(Void result) {
-									apply.setEnabled(false);
-									EntryClassUi.hideWaitModal();
-									setDirty(false);
-								}
-							});
-						}
-					});
-				}
-			}
-		});
-	}
-
-	private void initCreateButton() {
-		create.addClickHandler(new ClickHandler() {
-			@Override
-			public void onClick(ClickEvent event) {
-				showModal(null);
-			}
-		});
-		// TODO add warnings for port 80 and 22
-		openPortsForm.addHideHandler(new ModalHideHandler() {
-			@Override
-			public void onHide(ModalHideEvent evt) {
-
-				if (newOpenPortEntry!= null) {
-					if (!duplicateEntry(newOpenPortEntry)) {
-						openPortsDataProvider.getList().add(newOpenPortEntry);
-						refreshTable();
-						setVisibility();
-						apply.setEnabled(true);
-					} else {
-						//Growl.growl(MSGS.firewallOpenPortFormError()
-						//		+ ": ",
-						//		MSGS.firewallOpenPortFormDuplicate());
-					}
-				}
-			}
-		});
-	}
-
-	private void initEditButton() {
-		edit.addClickHandler(new ClickHandler() {
-			@Override
-			public void onClick(ClickEvent event) {
-				GwtFirewallOpenPortEntry selection = selectionModel.getSelectedObject();
-				if (selection != null) {
-					if (selection.getPortRange().equals("22")) {
-						// show warning
-						alertBody.setText(MSGS.firewallOpenPorts22());
-						yes.setText(MSGS.yesButton());
-						no.setText(MSGS.noButton());
-						no.addClickHandler(new ClickHandler() {
-							@Override
-							public void onClick(ClickEvent event) {
-								alert.hide();
-							}
-						});
-						yes.addClickHandler(new ClickHandler() {
-							@Override
-							public void onClick(ClickEvent event) {
-								showModal(selectionModel.getSelectedObject());
-								alert.hide();
-							}
-						});
-						alert.show();
-
-					} else if (selection.getPortRange().equals("80")) {
-						// show warning
-						alertBody.setText(MSGS.firewallOpenPorts80());
-						yes.setText(MSGS.yesButton());
-						no.setText(MSGS.noButton());
-						no.addClickHandler(new ClickHandler() {
-							@Override
-							public void onClick(ClickEvent event) {
-								alert.hide();
-							}
-						});
-						yes.addClickHandler(new ClickHandler() {
-							@Override
-							public void onClick(ClickEvent event) {
-								showModal(selectionModel.getSelectedObject());
-								alert.hide();
-							}
-						});
-						alert.show();
-
-					} else {
-						showModal(selection);
-					}
-				}
-			}
-		});
-		openPortsForm.addHideHandler(new ModalHideHandler() {
-			@Override
-			public void onHide(ModalHideEvent evt) {
-
-				if (editOpenPortEntry != null) {
-					GwtFirewallOpenPortEntry oldEntry= selectionModel.getSelectedObject();
-	                
-					openPortsDataProvider.getList().remove(selectionModel.getSelectedObject());
-					refreshTable();
-					if (!duplicateEntry(editOpenPortEntry)) {
-						openPortsDataProvider.getList().add(editOpenPortEntry);
-						openPortsDataProvider.flush();
-						apply.setEnabled(true);
-						editOpenPortEntry = null;
-						setVisibility();
-					} else {	//end duplicate
-						openPortsDataProvider.getList().add(oldEntry);
-						openPortsDataProvider.flush();
-					}
-					refreshTable();
-				}//end !=null
-			}//end onHide
-		});
-	}
-
-	private void initDeleteButton() {
-		delete.addClickHandler(new ClickHandler() {
-			@Override
-			public void onClick(ClickEvent event) {
-				GwtFirewallOpenPortEntry selection = selectionModel.getSelectedObject();
-				if (selection != null) {
-					alert.setTitle(MSGS.confirm());
-					alertBody.setText(MSGS.firewallOpenPortDeleteConfirmation(String.valueOf(selection.getPortRange())));
-					alert.show();
-				}
-			}
-		});
-		yes.setText(MSGS.yesButton());
-		no.setText(MSGS.noButton());
-		no.addClickHandler(new ClickHandler() {
-			@Override
-			public void onClick(ClickEvent event) {
-				alert.hide();
-			}
-		});
-		yes.addClickHandler(new ClickHandler() {
-			@Override
-			public void onClick(ClickEvent event) {							
-				alert.hide();
-				openPortsDataProvider.getList().remove(selectionModel.getSelectedObject());
-				refreshTable();
-				apply.setEnabled(true);
-				setVisibility();
-				
-				setDirty(true);
-			}
-		});
-	}
-	
-	private void initModal() {
-		cancel.setText(MSGS.cancelButton());
-		cancel.addClickHandler(new ClickHandler() {
-			@Override
-			public void onClick(ClickEvent event) {
-				openPortsForm.hide();
-				openPortEntry= null;
-				editOpenPortEntry= null;
-				newOpenPortEntry= null;
-			}
-		});
-
-		submit.setText(MSGS.submitButton());
-		submit.addClickHandler(new ClickHandler() {
-			@Override
-			public void onClick(ClickEvent event) {
-				checkFieldsValues();
-
-				if(     groupPort.getValidationState() == ValidationState.ERROR       ||
-						groupPermittedNw.getValidationState()==ValidationState.ERROR  ||
-						groupPermittedI.getValidationState()==ValidationState.ERROR   ||
-						groupUnpermittedI.getValidationState()==ValidationState.ERROR ||
-						groupPermittedMac.getValidationState()==ValidationState.ERROR ||
-						groupSource.getValidationState()==ValidationState.ERROR){
-					return;
-				}
-
-				// create a new entry
-				openPortEntry = new GwtFirewallOpenPortEntry();
-				openPortEntry.setPortRange(port.getText());
-				openPortEntry.setProtocol(protocol.getSelectedItemText());
-				if (permittedNw.getText() != null && 
-						!"".equals(permittedNw.getText().trim())) {
-					openPortEntry.setPermittedNetwork(permittedNw.getText());
-				} else {
-					openPortEntry.setPermittedNetwork("0.0.0.0/0");
-				}
-				if (permittedI.getText() != null && 
-						!"".equals(permittedI.getText().trim())) {
-					openPortEntry.setPermittedInterfaceName(permittedI.getText());
-				}
-				if (unpermittedI.getText() != null && 
-						!"".equals(unpermittedI.getText().trim())) {
-					openPortEntry.setUnpermittedInterfaceName(unpermittedI.getText());
-				}
-				if (permittedMac.getText() != null && 
-						!"".equals(permittedMac.getText().trim())) {
-					openPortEntry.setPermittedMAC(permittedMac.getText());
-				}
-				if (source.getText() != null && 
-						!"".equals(source.getText().trim())) {
-					openPortEntry.setSourcePortRange(source.getText());
-				}
-
-				if (submit.getId().equals("new")) {
-					newOpenPortEntry = openPortEntry;
-					editOpenPortEntry = null;
-				} else if (submit.getId().equals("edit")) {
-					editOpenPortEntry = openPortEntry;
-					newOpenPortEntry = null;
-				}
-				
-				setDirty(true);
-				
-				openPortsForm.hide();
-			}
-		});
-	}
-
-	private void showModal(final GwtFirewallOpenPortEntry existingEntry) {
-		if (existingEntry == null) {
-			// new
-			openPortsForm.setTitle(MSGS.firewallOpenPortFormInformation());
-		} else {
-			// edit existing entry
-			openPortsForm.setTitle(MSGS.firewallOpenPortFormUpdate(String.valueOf(existingEntry.getPortRange())));
-		}
-
-		setModalFieldsLabels();
-
-		setModalFieldsValues(existingEntry);
-
-		setModalFieldsTooltips();
-
-		setModalFieldsHandlers();
-		
-		
-		if (existingEntry == null) {
-			submit.setId("new");
-		} else {
-			submit.setId("edit");
-		}
-
-		openPortsForm.show();
-	}
-
-	private void setModalFieldsHandlers() {
-		permittedI.addChangeHandler(new ChangeHandler() {
-			@Override
-			public void onChange(ChangeEvent event) {
-				if (!permittedI.getText().trim().isEmpty()) {
-					unpermittedI.clear();
-					unpermittedI.setEnabled(false);
-				} else {
-					unpermittedI.setEnabled(true);
-				}
-			}
-		});
-
-		unpermittedI.addChangeHandler(new ChangeHandler() {
-			@Override
-			public void onChange(ChangeEvent event) {
-				if (!unpermittedI.getText().trim().isEmpty()) {
-					permittedI.clear();
-					permittedI.setEnabled(false);
-				} else {
-					permittedI.setEnabled(true);
-				}
-			}
-		});
-
-		//set up validation
-		//groupPort, groupPermittedNw,groupPermittedI,grourUnpermittedI,groupPermittedMac,groupSource;
-		port.addBlurHandler(new BlurHandler(){
-			@Override
-			public void onBlur(BlurEvent event) {
-				if((!port.getText().trim().matches(FieldType.PORT_RANGE.getRegex()) && port.getText().trim().length() != 0) || 
-						(port.getText()==null || "".equals(port.getText().trim()))){
-					groupPort.setValidationState(ValidationState.ERROR);
-				}else{					
-					groupPort.setValidationState(ValidationState.NONE);
-				}
-			}});
-
-		permittedNw.addBlurHandler(new BlurHandler(){
-			@Override
-			public void onBlur(BlurEvent event) {
-				if(!permittedNw.getText().trim().matches(FieldType.NETWORK.getRegex()) && 
-						permittedNw.getText().trim().length() > 0){					
-					groupPermittedNw.setValidationState(ValidationState.ERROR);
-				}else{				
-					groupPermittedNw.setValidationState(ValidationState.NONE);
-				}
-			}});
-		permittedI.addBlurHandler(new BlurHandler(){
-			@Override
-			public void onBlur(BlurEvent event) {
-				if(!permittedI.getText().trim().matches(FieldType.ALPHANUMERIC.getRegex()) && 
-						permittedI.getText().trim().length() > 0){
-					groupPermittedI.setValidationState(ValidationState.ERROR);
-				}else{					
-					groupPermittedI.setValidationState(ValidationState.NONE);
-				}
-			}});
-		unpermittedI.addBlurHandler(new BlurHandler(){
-			@Override
-			public void onBlur(BlurEvent event) {
-				if(!unpermittedI.getText().trim().matches(FieldType.ALPHANUMERIC.getRegex()) && 
-						unpermittedI.getText().trim().length() > 0){
-					groupUnpermittedI.setValidationState(ValidationState.ERROR);
-				}else{					
-					groupPermittedI.setValidationState(ValidationState.NONE);
-				}
-			}});
-		permittedMac.addBlurHandler(new BlurHandler(){
-			@Override
-			public void onBlur(BlurEvent event) {
-				if(!permittedMac.getText().trim().matches(FieldType.MAC_ADDRESS.getRegex()) && 
-						permittedMac.getText().trim().length() > 0){
-					groupPermittedMac.setValidationState(ValidationState.ERROR);
-				}else{					
-					groupPermittedMac.setValidationState(ValidationState.NONE);
-				}
-			}});
-		source.addBlurHandler(new BlurHandler(){
-			@Override
-			public void onBlur(BlurEvent event) {
-				if(!source.getText().trim().matches(FieldType.PORT_RANGE.getRegex()) && 
-						source.getText().trim().length() > 0){
-					groupSource.setValidationState(ValidationState.ERROR);
-				}else{					
-					groupSource.setValidationState(ValidationState.NONE);
-				}
-			}});
-	}
-
-	private void setModalFieldsTooltips() {
-		// Permitted Interface config
-		tooltipPermittedI.setTitle(MSGS.firewallOpenPortFormPermittedInterfaceToolTip());
-		tooltipPermittedI.reconfigure();
-
-		// UnPermitted Interface config
-		tooltipUnpermittedI.setTitle(MSGS.firewallOpenPortFormUnpermittedInterfaceToolTip());
-		tooltipUnpermittedI.reconfigure();
-	}
-
-	private void setModalFieldsValues(final GwtFirewallOpenPortEntry existingEntry) {
-		// populate existing values
-		if (existingEntry != null) {
-			port.setText(String.valueOf(existingEntry.getPortRange()));
-			protocol.setSelectedIndex(existingEntry.getProtocol().equals(GwtNetProtocol.tcp.name()) ? 0 : 1);
-
-			permittedNw.setText(existingEntry.getPermittedNetwork());
-			permittedI.setText(existingEntry.getPermittedInterfaceName());
-			unpermittedI.setText(existingEntry.getUnpermittedInterfaceName());
-			permittedMac.setText(existingEntry.getPermittedMAC());
-			source.setText(existingEntry.getSourcePortRange());
-		} else {
-			port.setText("");
-			protocol.setSelectedIndex(0);
-
-			permittedNw.setText("");
-			permittedI.setText("");
-			permittedI.setEnabled(true);
-			unpermittedI.setText("");
-			unpermittedI.setEnabled(true);
-			permittedMac.setText("");
-			source.setText("");
-		}
-	}
-
-	private void setModalFieldsLabels() {
-		// set Labels
-		labelPort.setText(MSGS.firewallOpenPortFormPort()+"*");
-		labelProtocol.setText(MSGS.firewallOpenPortFormProtocol());
-		protocol.clear();
-		protocol.addItem(GwtNetProtocol.tcp.name());
-		protocol.addItem(GwtNetProtocol.udp.name());
-		labelPermitttedNw.setText(MSGS.firewallOpenPortFormPermittedNetwork());
-		labelPermitttedI.setText(MSGS.firewallOpenPortFormPermittedInterfaceName());
-		labelUnPermitttedI.setText(MSGS.firewallOpenPortFormUnpermittedInterfaceName());
-		labelPermitttedMac.setText(MSGS.firewallOpenPortFormPermittedMac());
-		labelsource.setText(MSGS.firewallOpenPortFormSourcePortRange());
-	}
-
-	private void checkFieldsValues() {
-		if (port.getText().trim().isEmpty()) {
-			groupPort.setValidationState(ValidationState.ERROR);
-		}
-	}
-
-	private boolean duplicateEntry(GwtFirewallOpenPortEntry openPortEntry) {
-		List<GwtFirewallOpenPortEntry> entries = openPortsDataProvider.getList();
-		if (entries != null && openPortEntry != null) {
-			for (GwtFirewallOpenPortEntry entry : entries) {
-				if (entry.getPortRange().equals(openPortEntry.getPortRange()) &&
-						entry.getProtocol().equals(openPortEntry.getProtocol()) &&
-						entry.getPermittedNetwork().equals(openPortEntry.getPermittedNetwork()) &&
-						entry.getPermittedInterfaceName().equals(openPortEntry.getPermittedInterfaceName()) &&
-						entry.getUnpermittedInterfaceName().equals(openPortEntry.getUnpermittedInterfaceName()) &&
-						entry.getPermittedMAC().equals(openPortEntry.getPermittedMAC()) &&
-						entry.getSourcePortRange().equals(openPortEntry.getSourcePortRange())) {
-					return true;
-				}
-			}
-		}
-		return false;
-	}
-
-	private void setVisibility() {
-		if (openPortsDataProvider.getList().isEmpty()) {
-			openPortsGrid.setVisible(false);
-			notification.setVisible(true);
-			notification.setText(MSGS.firewallOpenPortTableNoPorts());
-		} else {
-			openPortsGrid.setVisible(true);
-			notification.setVisible(false);
-		}
-	}
-=======
     private static OpenPortsTabUiUiBinder uiBinder = GWT.create(OpenPortsTabUiUiBinder.class);
 
     private final GwtSecurityTokenServiceAsync gwtXSRFService = GWT.create(GwtSecurityTokenService.class);
@@ -1473,5 +786,4 @@
             this.notification.setVisible(false);
         }
     }
->>>>>>> e3f74823
 }