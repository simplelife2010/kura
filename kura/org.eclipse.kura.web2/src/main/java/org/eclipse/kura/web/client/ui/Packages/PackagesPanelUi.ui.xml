--- conflicted
+++ resolved
@@ -56,71 +56,6 @@
         </b:Row>
 
 		<!-- MODAL -->
-<<<<<<< HEAD
-		<b:Modal title="Upload" closable="true" fade="true" b:id="uploadModal"
-			ui:field="uploadModal">
-			<b:ModalBody>
-				<b:Well>
-					<b:Container fluid="true">
-
-						<b:NavTabs>
-							<b:TabListItem active="true" dataTarget="#tab1"
-								ui:field="fileLabel" />
-							<b:TabListItem dataTarget="#tab2" text="URL" />
-						</b:NavTabs>
-						<b:TabContent>
-
-							<b:TabPane fade="true" in="true" active="true" b:id="tab1">
-								<g:FormPanel ui:field="packagesFormFile">
-									<b:FieldSet>
-										<b:FormGroup>
-											<b:FormLabel>File</b:FormLabel>
-											<g:FileUpload ui:field="filePath"></g:FileUpload>
-										</b:FormGroup>
-										<b:ButtonGroup pull="RIGHT">
-											<b:Button ui:field="fileCancel">Cancel</b:Button>
-											<b:Button ui:field="fileSubmit">Submit</b:Button>
-										</b:ButtonGroup>
-										<g:Hidden ui:field="xsrfTokenFieldFile"></g:Hidden>
-									</b:FieldSet>
-								</g:FormPanel>
-							</b:TabPane>
-
-							<b:TabPane fade="true" b:id="tab2">
-								<g:FormPanel ui:field="packagesFormUrl">
-									<b:FieldSet>
-										<b:FormGroup>
-											<b:FormLabel for="formUrl">URL</b:FormLabel>
-											<b:TextBox b:id="formUrl" ui:field="formUrl" />
-										</b:FormGroup>
-										<b:ButtonGroup pull="RIGHT">
-											<b:Button ui:field="urlCancel">Cancel</b:Button>
-											<b:Button ui:field="urlSubmit">Submit</b:Button>
-										</b:ButtonGroup>
-										<g:Hidden ui:field="xsrfTokenFieldUrl"></g:Hidden>
-									</b:FieldSet>
-								</g:FormPanel>
-							</b:TabPane>
-
-						</b:TabContent>
-					</b:Container>
-				</b:Well>
-			</b:ModalBody>
-		</b:Modal>
-		
-		<b:Modal closable="true" dataKeyboard="true" ui:field="uploadErrorModal">
-			<b:ModalBody>
-				<b:Panel>
-					<b:PanelBody>
-						<b:Alert type="WARNING">
-							<b.html:Text
-								ui:field="uploadErrorText" />
-						</b:Alert>
-					</b:PanelBody>
-				</b:Panel>
-			</b:ModalBody>
-		</b:Modal>
-=======
         <b:Modal title="Upload" closable="true" fade="true"
             b:id="uploadModal" ui:field="uploadModal">
             <b:ModalBody>
@@ -190,7 +125,6 @@
                 </b:Panel>
             </b:ModalBody>
         </b:Modal>
->>>>>>> e3f74823
 		<!-- </b:Column> -->
     </b:Container>
 </ui:UiBinder> 