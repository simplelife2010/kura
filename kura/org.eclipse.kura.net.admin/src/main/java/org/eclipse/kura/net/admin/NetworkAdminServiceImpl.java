/*******************************************************************************
 * Copyright (c) 2011, 2016 Eurotech and/or its affiliates
 *
 * All rights reserved. This program and the accompanying materials
 * are made available under the terms of the Eclipse Public License v1.0
 * which accompanies this distribution, and is available at
 * http://www.eclipse.org/legal/epl-v10.html
 *
 * Contributors:
 *     Eurotech
 *******************************************************************************/
package org.eclipse.kura.net.admin;

import java.io.File;
import java.io.FileInputStream;
import java.io.FileOutputStream;
import java.io.IOException;
import java.net.UnknownHostException;
import java.nio.channels.FileChannel;
import java.util.ArrayList;
import java.util.Dictionary;
import java.util.EnumSet;
import java.util.HashMap;
import java.util.Hashtable;
import java.util.Iterator;
import java.util.LinkedHashSet;
import java.util.List;
import java.util.Map;

import org.eclipse.kura.KuraErrorCode;
import org.eclipse.kura.KuraException;
import org.eclipse.kura.configuration.ComponentConfiguration;
import org.eclipse.kura.configuration.ConfigurationService;
import org.eclipse.kura.configuration.SelfConfiguringComponent;
import org.eclipse.kura.core.net.AbstractNetInterface;
import org.eclipse.kura.core.net.NetInterfaceAddressConfigImpl;
import org.eclipse.kura.core.net.NetworkConfiguration;
import org.eclipse.kura.core.net.WifiInterfaceAddressConfigImpl;
import org.eclipse.kura.core.net.modem.ModemInterfaceAddressConfigImpl;
import org.eclipse.kura.core.net.modem.ModemInterfaceConfigImpl;
import org.eclipse.kura.linux.net.dhcp.DhcpClientManager;
import org.eclipse.kura.linux.net.dhcp.DhcpServerManager;
import org.eclipse.kura.linux.net.dns.LinuxNamed;
import org.eclipse.kura.linux.net.iptables.LinuxFirewall;
import org.eclipse.kura.linux.net.iptables.NATRule;
import org.eclipse.kura.linux.net.util.IScanTool;
import org.eclipse.kura.linux.net.util.KuraConstants;
import org.eclipse.kura.linux.net.util.LinuxNetworkUtil;
import org.eclipse.kura.linux.net.util.ScanTool;
import org.eclipse.kura.linux.net.wifi.HostapdManager;
import org.eclipse.kura.linux.net.wifi.WpaSupplicant;
import org.eclipse.kura.linux.net.wifi.WpaSupplicantManager;
import org.eclipse.kura.linux.net.wifi.WpaSupplicantStatus;
import org.eclipse.kura.net.IPAddress;
import org.eclipse.kura.net.NetConfig;
import org.eclipse.kura.net.NetConfig6;
import org.eclipse.kura.net.NetConfigIP4;
import org.eclipse.kura.net.NetConfigIP6;
import org.eclipse.kura.net.NetInterfaceAddressConfig;
import org.eclipse.kura.net.NetInterfaceConfig;
import org.eclipse.kura.net.NetInterfaceStatus;
import org.eclipse.kura.net.NetInterfaceType;
import org.eclipse.kura.net.NetworkAdminService;
import org.eclipse.kura.net.admin.event.FirewallConfigurationChangeEvent;
import org.eclipse.kura.net.admin.event.NetworkConfigurationChangeEvent;
import org.eclipse.kura.net.admin.monitor.WifiInterfaceState;
import org.eclipse.kura.net.admin.visitor.linux.WpaSupplicantConfigWriter;
import org.eclipse.kura.net.admin.visitor.linux.util.KuranetConfig;
import org.eclipse.kura.net.dhcp.DhcpServerConfigIP4;
import org.eclipse.kura.net.firewall.FirewallAutoNatConfig;
import org.eclipse.kura.net.firewall.FirewallNatConfig;
import org.eclipse.kura.net.firewall.FirewallOpenPortConfigIP;
import org.eclipse.kura.net.firewall.FirewallPortForwardConfigIP;
import org.eclipse.kura.net.modem.ModemConfig;
import org.eclipse.kura.net.wifi.WifiAccessPoint;
import org.eclipse.kura.net.wifi.WifiConfig;
import org.eclipse.kura.net.wifi.WifiHotspotInfo;
import org.eclipse.kura.net.wifi.WifiInterfaceAddressConfig;
import org.eclipse.kura.net.wifi.WifiMode;
import org.eclipse.kura.net.wifi.WifiSecurity;
import org.eclipse.kura.system.SystemService;
import org.osgi.service.component.ComponentContext;
import org.osgi.service.event.Event;
import org.osgi.service.event.EventConstants;
import org.osgi.service.event.EventHandler;
import org.slf4j.Logger;
import org.slf4j.LoggerFactory;

public class NetworkAdminServiceImpl implements NetworkAdminService, EventHandler {

<<<<<<< HEAD
	private static final Logger s_logger = LoggerFactory.getLogger(NetworkAdminServiceImpl.class);
	
	private static final String OS_VERSION = System.getProperty("kura.os.version");
	
    private ComponentContext                   m_ctx;
	private ConfigurationService               m_configurationService;
	private NetworkConfigurationService		   m_networkConfigurationService;
	private FirewallConfigurationService 	   m_firewallConfigurationService;	
	private SystemService 					   m_systemService;
	
	private boolean m_pendingNetworkConfigurationChange = false;
	private boolean m_pendingFirewallConfigurationChange = false;
	
=======
    private static final Logger s_logger = LoggerFactory.getLogger(NetworkAdminServiceImpl.class);

    private static final String OS_VERSION = System.getProperty("kura.os.version");

    private ComponentContext m_ctx;
    private ConfigurationService m_configurationService;
    private NetworkConfigurationService m_networkConfigurationService;
    private FirewallConfigurationService m_firewallConfigurationService;
    private SystemService m_systemService;

    private boolean m_pendingNetworkConfigurationChange = false;
    private boolean m_pendingFirewallConfigurationChange = false;

>>>>>>> e3f74823
    private final static String[] EVENT_TOPICS = new String[] {
            NetworkConfigurationChangeEvent.NETWORK_EVENT_CONFIG_CHANGE_TOPIC, };

    private class NetworkRollbackItem {
<<<<<<< HEAD
		String m_src; 
		String m_dst;
		NetworkRollbackItem(String src, String dst) {
			m_src = src; 
			m_dst = dst;
		}
	}

	
	// ----------------------------------------------------------------
	//
	//   Dependencies
	//
	// ----------------------------------------------------------------
=======

        String m_src;
        String m_dst;

        NetworkRollbackItem(String src, String dst) {
            this.m_src = src;
            this.m_dst = dst;
        }
    }

    // ----------------------------------------------------------------
    //
    // Dependencies
    //
    // ----------------------------------------------------------------
>>>>>>> e3f74823
    public void setConfigurationService(ConfigurationService configurationService) {
        this.m_configurationService = configurationService;
    }

    public void unsetConfigurationService(ConfigurationService configurationService) {
        this.m_configurationService = null;
    }

    public void setNetworkConfigurationService(NetworkConfigurationService networkConfigurationService) {
        this.m_networkConfigurationService = networkConfigurationService;
    }

    public void unsetNetworkConfigurationService(NetworkConfigurationService networkConfigurationService) {
        this.m_networkConfigurationService = null;
    }

    public void setFirewallConfigurationService(FirewallConfigurationService firewallConfigurationService) {
        this.m_firewallConfigurationService = firewallConfigurationService;
    }

    public void unsetFirewallConfigurationService(FirewallConfigurationService firewallConfigurationService) {
        this.m_firewallConfigurationService = null;
    }

    public void setSystemService(SystemService systemService) {
        this.m_systemService = systemService;
    }

    public void unsetSystemService(SystemService systemService) {
        this.m_systemService = null;
    }

    // ----------------------------------------------------------------
    //
    // Activation APIs
    //
    // ----------------------------------------------------------------

    protected void activate(ComponentContext componentContext) {

        s_logger.debug("Activating NetworkAdmin Service...");
        // save the bundle context
<<<<<<< HEAD
        m_ctx = componentContext;

		//since we are just starting up, start named if needed
		LinuxNamed linuxNamed;
		try {
			linuxNamed = LinuxNamed.getInstance();
			if(linuxNamed.isConfigured()) {
				linuxNamed.disable();
				linuxNamed.enable();
			}
		} catch (KuraException e) {
		    s_logger.warn("Exception while activating NetworkAdmin Service!", e);
		}
		
=======
        this.m_ctx = componentContext;

        // since we are just starting up, start named if needed
        LinuxNamed linuxNamed;
        try {
            linuxNamed = LinuxNamed.getInstance();
            if (linuxNamed.isConfigured()) {
                linuxNamed.disable();
                linuxNamed.enable();
            }
        } catch (KuraException e) {
            s_logger.warn("Exception while activating NetworkAdmin Service!", e);
        }

>>>>>>> e3f74823
        Dictionary<String, String[]> d = new Hashtable<String, String[]>();
        d.put(EventConstants.EVENT_TOPIC, EVENT_TOPICS);
        this.m_ctx.getBundleContext().registerService(EventHandler.class.getName(), this, d);
        s_logger.debug("Done Activating NetworkAdmin Service...");
<<<<<<< HEAD
	}
	
	
	protected void deactivate(ComponentContext componentContext) 
	{
	}

	@Override
	// FIME: This api should be deprecated in favor of the following signature:
	// List<? extends NetInterfaceConfig<? extends NetInterfaceAddressConfig>> getNetworkInterfaceConfigs()
	public List<? extends NetInterfaceConfig<? extends NetInterfaceAddressConfig>> getNetworkInterfaceConfigs() throws KuraException {
	    
		try {
			s_logger.debug("Getting all networkInterfaceConfigs");
			return m_networkConfigurationService.getNetworkConfiguration().getNetInterfaceConfigs();
		} catch (Exception e) {
			throw new KuraException(KuraErrorCode.INTERNAL_ERROR, e);
		}
	}

	@Override
	public List<NetConfig> getNetworkInterfaceConfigs(String interfaceName)
			throws KuraException {
	    
	    ArrayList<NetConfig> netConfigs = new ArrayList<NetConfig>();
	    NetworkConfiguration networkConfig = m_networkConfigurationService.getNetworkConfiguration();
	    if (interfaceName != null && networkConfig != null) {
	    	try {
	    		s_logger.debug("Getting networkInterfaceConfigs for {}", interfaceName);
				if (networkConfig.getNetInterfaceConfigs() != null && !networkConfig.getNetInterfaceConfigs().isEmpty()) {
		    	    for (NetInterfaceConfig<? extends NetInterfaceAddressConfig> netInterfaceConfig : networkConfig.getNetInterfaceConfigs()) {
		    	        if(interfaceName.equals(netInterfaceConfig.getName())) {
		    	            List<? extends NetInterfaceAddressConfig> netInterfaceAddressConfigs = netInterfaceConfig.getNetInterfaceAddresses();
		    	            if(netInterfaceAddressConfigs != null && !netInterfaceAddressConfigs.isEmpty()) {
		        	            for(NetInterfaceAddressConfig netInterfaceAddressConfig : netInterfaceAddressConfigs) {
		        	                netConfigs.addAll(netInterfaceAddressConfig.getConfigs());
		        	            }
		    	            }
		    	            
		    	            break;
		    	        }
		    	    }
				}
	    	} catch (Exception e) {
				throw new KuraException(KuraErrorCode.INTERNAL_ERROR, e);
			}
	    }
	    
		return netConfigs;
	}

	@Override
	public void updateEthernetInterfaceConfig(String interfaceName,
			boolean autoConnect, int mtu, List<NetConfig> netConfigs)
			throws KuraException {
		
		NetConfigIP4 netConfig4 = null;
		NetConfigIP6 netConfig6 = null;
		DhcpServerConfigIP4 dhcpServerConfigIP4 = null;
		FirewallAutoNatConfig natConfig = null;
		boolean hadNetConfig4 = false;
		boolean hadNetConfig6 = false;
		boolean hadDhcpServerConfigIP4 = false;
		boolean hadNatConfig = false;
		
		if(netConfigs != null && !netConfigs.isEmpty()) {
			for(NetConfig netConfig : netConfigs) {
				if(!netConfig.isValid()) {
					throw new KuraException(KuraErrorCode.CONFIGURATION_ERROR, "NetConfig Configuration is invalid: " + netConfig.toString());
				}
				if(netConfig instanceof NetConfigIP4) {
					netConfig4 = (NetConfigIP4)netConfig;
				} else if(netConfig instanceof NetConfigIP6) {
					netConfig6 = (NetConfigIP6)netConfig;
				} else if(netConfig instanceof DhcpServerConfigIP4) {
					dhcpServerConfigIP4 = (DhcpServerConfigIP4) netConfig;
				} else if(netConfig instanceof FirewallAutoNatConfig) {
					natConfig = (FirewallAutoNatConfig) netConfig;
				}
			}
		}
		
		//validation
		if ((netConfig4 == null) && (netConfig6 == null)){
			throw new KuraException(KuraErrorCode.CONFIGURATION_REQUIRED_ATTRIBUTE_MISSING, "Either IPv4 or IPv6 configuration must be defined");
		}
		
		List<String> modifiedInterfaceNames = new ArrayList<String>();
		boolean configurationChanged = false;
	
		ComponentConfiguration originalNetworkComponentConfiguration = ((SelfConfiguringComponent)m_networkConfigurationService).getConfiguration();
		if (originalNetworkComponentConfiguration == null) {
			s_logger.debug("Returning for some unknown reason - no existing config???");
			return;
		}
		try {
			NetworkConfiguration newNetworkConfiguration = new NetworkConfiguration(originalNetworkComponentConfiguration.getConfigurationProperties());
			List<NetInterfaceConfig<? extends NetInterfaceAddressConfig>> netInterfaceConfigs = newNetworkConfiguration.getNetInterfaceConfigs();
			for (NetInterfaceConfig<? extends NetInterfaceAddressConfig> netInterfaceConfig : netInterfaceConfigs) {
				if (netInterfaceConfig.getName().equals(interfaceName)) {
					//handle MTU
					if (mtu != netInterfaceConfig.getMTU()) {
						AbstractNetInterface<?> absNetInterfaceConfig = (AbstractNetInterface<?>)netInterfaceConfig;
						s_logger.debug("updating MTU for {}", interfaceName);
						absNetInterfaceConfig.setMTU(mtu);
						configurationChanged = true;
						if(!modifiedInterfaceNames.contains(interfaceName)) {modifiedInterfaceNames.add(interfaceName);}
					}
					
					//handle autoconnect
					if (autoConnect != netInterfaceConfig.isAutoConnect()) {
						AbstractNetInterface<?> absNetInterfaceConfig = (AbstractNetInterface<?>)netInterfaceConfig;
						s_logger.debug("updating autoConnect for {} to be {}", interfaceName, autoConnect);
						absNetInterfaceConfig.setAutoConnect(autoConnect);
						configurationChanged = true;
						if(!modifiedInterfaceNames.contains(interfaceName)) {modifiedInterfaceNames.add(interfaceName);}
					}
					
					//replace existing configs
					List<? extends NetInterfaceAddressConfig> netInterfaceAddressConfigs = netInterfaceConfig.getNetInterfaceAddresses();
					if (netInterfaceAddressConfigs != null && !netInterfaceAddressConfigs.isEmpty()) {
						for(NetInterfaceAddressConfig netInterfaceAddressConfig : netInterfaceAddressConfigs) {
							List<NetConfig> existingNetConfigs = netInterfaceAddressConfig.getConfigs();
							List<NetConfig> newNetConfigs = new ArrayList<NetConfig>();
							for(NetConfig netConfig : existingNetConfigs) {
								s_logger.debug("looking at existing NetConfig for {} with value: {}", interfaceName, netConfig);			
								if(netConfig instanceof NetConfigIP4) {
									if(netConfig4 == null) {
										s_logger.debug("removing NetConfig4 for {}", interfaceName);
									} else {
										hadNetConfig4 = true;
                                        newNetConfigs.add(netConfig4);
										if(!netConfig.equals(netConfig4)) {									
											s_logger.debug("updating NetConfig4 for {}", interfaceName);
											s_logger.debug("Is new State DHCP? {}", netConfig4.isDhcp());
											configurationChanged = true;
											if(!modifiedInterfaceNames.contains(interfaceName)) {modifiedInterfaceNames.add(interfaceName);}
										} else {
											s_logger.debug("not updating NetConfig4 for {} because it is unchanged", interfaceName);
										}
									}
								} else if(netConfig instanceof NetConfig6) {
									if(netConfig6 == null) {
										s_logger.debug("removing NetConfig6 for {}", interfaceName);
									} else {
										hadNetConfig6 = true;
                                        newNetConfigs.add(netConfig6);
										if(!netConfig.equals(netConfig6)) {
											s_logger.debug("updating NetConfig6 for {}", interfaceName);
											configurationChanged = true;
											if(!modifiedInterfaceNames.contains(interfaceName)) {
											    modifiedInterfaceNames.add(interfaceName);
											}
										} else {
											s_logger.debug("not updating NetConfig6 for {} because it is unchanged", interfaceName);
										}
									}
								} else if(netConfig instanceof DhcpServerConfigIP4) {
									if(dhcpServerConfigIP4 == null) {
										s_logger.debug("removing DhcpServerConfigIP4 for {}", interfaceName);
										configurationChanged = true;
										if(!modifiedInterfaceNames.contains(interfaceName)) {
										    modifiedInterfaceNames.add(interfaceName);
										}
									} else {
										hadDhcpServerConfigIP4 = true;
                                        newNetConfigs.add(dhcpServerConfigIP4);
										if(!netConfig.equals(dhcpServerConfigIP4)) {
											s_logger.debug("updating DhcpServerConfigIP4 for {}", interfaceName);
											configurationChanged = true;
											if(!modifiedInterfaceNames.contains(interfaceName)) { 
											    modifiedInterfaceNames.add(interfaceName);
											}
										} else {
											s_logger.debug("not updating DhcpServerConfigIP4 for {} because it is unchanged", interfaceName);
										}
									}
								} else if(netConfig instanceof FirewallAutoNatConfig) {
									if(natConfig == null) {
										s_logger.debug("removing FirewallAutoNatConfig for {}", interfaceName);
										configurationChanged = true;
										if(!modifiedInterfaceNames.contains(interfaceName)) {
										    modifiedInterfaceNames.add(interfaceName);
										}
									} else {
										hadNatConfig = true;
                                        newNetConfigs.add(natConfig);
										if(!netConfig.equals(natConfig)) {
											s_logger.debug("updating FirewallAutoNatConfig for {}", interfaceName);
											configurationChanged = true;
											if(!modifiedInterfaceNames.contains(interfaceName)) {
											    modifiedInterfaceNames.add(interfaceName);
											}
										} else {
											s_logger.debug("not updating FirewallAutoNatConfig for {} because it is unchanged", interfaceName);
										}
									}
								} else {
									s_logger.debug("Found unsupported configuration: {}", netConfig.toString());
								}
							}
							
							// add configs that did not match any in the current configuration
							if(netConfigs != null && !netConfigs.isEmpty()) {
								for(NetConfig netConfig : netConfigs) {
									if(netConfig instanceof NetConfigIP4 && !hadNetConfig4) {
										s_logger.debug("adding new NetConfig4 to existing config for {}", interfaceName);
										newNetConfigs.add(netConfig);
										configurationChanged = true;
										if(!modifiedInterfaceNames.contains(interfaceName)) {
										    modifiedInterfaceNames.add(interfaceName);
										}
									}
									if(netConfig instanceof NetConfigIP6 && !hadNetConfig6) {
										s_logger.debug("adding new NetConfig6 to existing config for {}", interfaceName);
										newNetConfigs.add(netConfig);
										configurationChanged = true;
										if(!modifiedInterfaceNames.contains(interfaceName)) {
										    modifiedInterfaceNames.add(interfaceName);
										}
									}
									if(netConfig instanceof DhcpServerConfigIP4 && !hadDhcpServerConfigIP4) {
										s_logger.debug("adding new DhcpServerConfigIP4 to existing config for {}", interfaceName);
										newNetConfigs.add(netConfig);
										configurationChanged = true;
										if(!modifiedInterfaceNames.contains(interfaceName)) {
										    modifiedInterfaceNames.add(interfaceName);
										}
									}
									if(netConfig instanceof FirewallAutoNatConfig && !hadNatConfig) {
										s_logger.debug("adding new FirewallAutoNatConfig to existing config for {}", interfaceName);
										newNetConfigs.add(netConfig);
										configurationChanged = true;
										if(!modifiedInterfaceNames.contains(interfaceName)) {
										    modifiedInterfaceNames.add(interfaceName);
										}
									}
								}
							}
							
							for(NetConfig netConfig : newNetConfigs) {
								s_logger.debug("New NetConfig: {} :: {}", netConfig.getClass().toString(), netConfig.toString());
							}
								
							// replace with new list
							((NetInterfaceAddressConfigImpl)netInterfaceAddressConfig).setNetConfigs(newNetConfigs);
						}
				    }
				}
			}
			
			if (configurationChanged) {
			    submitNetworkConfiguration(modifiedInterfaceNames, newNetworkConfiguration);
			}
		} catch (UnknownHostException e) {
			s_logger.warn("Exception while updating EthernetInterfaceConfig", e);
		}
	}

	@Override
	public void updateWifiInterfaceConfig(String interfaceName,
			boolean autoConnect, WifiAccessPoint accessPoint,
			List<NetConfig> netConfigs) throws KuraException {
		
		NetConfigIP4 netConfig4 = null;
		NetConfigIP6 netConfig6 = null;
		WifiConfig wifiConfig = null;
		DhcpServerConfigIP4 dhcpServerConfigIP4 = null;
		FirewallAutoNatConfig natConfig = null;
		boolean hadNetConfig4 = false;
		boolean hadNetConfig6 = false;
		boolean hadWifiConfig = false;
		boolean hadDhcpServerConfigIP4 = false;
		boolean hadNatConfig = false;
		
		if(netConfigs != null && !netConfigs.isEmpty()) {
			for(NetConfig netConfig : netConfigs) {
				if(!netConfig.isValid()) {
					throw new KuraException(KuraErrorCode.CONFIGURATION_ERROR, "NetConfig Configuration is invalid: " + netConfig.toString());
				}

				if(netConfig instanceof NetConfigIP4) {
					s_logger.debug("got new NetConfigIP4");
					netConfig4 = (NetConfigIP4)netConfig;
				} else if(netConfig instanceof NetConfigIP6) {
					s_logger.debug("got new NetConfigIP6");
					netConfig6 = (NetConfigIP6)netConfig;
				} else if(netConfig instanceof WifiConfig) {
					s_logger.debug("got new WifiConfig");
					wifiConfig = (WifiConfig)netConfig;
				} else if(netConfig instanceof DhcpServerConfigIP4) {
					s_logger.debug("got new DhcpServerConfigIP4");
					dhcpServerConfigIP4 = (DhcpServerConfigIP4) netConfig;
				} else if(netConfig instanceof FirewallAutoNatConfig) {
					s_logger.debug("got new NatConfig");
					natConfig = (FirewallAutoNatConfig) netConfig;
				}
			}
		}
		
		//validation
		if(netConfig4 == null && netConfig6 == null) {
			throw new KuraException(KuraErrorCode.CONFIGURATION_REQUIRED_ATTRIBUTE_MISSING, "Either IPv4 or IPv6 configuration must be defined");
		}
		if (wifiConfig == null) {
			throw new KuraException(KuraErrorCode.CONFIGURATION_REQUIRED_ATTRIBUTE_MISSING, "WiFi configuration must be defined");
		}
		
		List<String> modifiedInterfaceNames = new ArrayList<String>();
		boolean configurationChanged = false;
		
		ComponentConfiguration originalNetworkComponentConfiguration = ((SelfConfiguringComponent)m_networkConfigurationService).getConfiguration();
		if (originalNetworkComponentConfiguration == null) {
			return;
		}
		try {
			NetworkConfiguration newNetworkConfiguration = new NetworkConfiguration(originalNetworkComponentConfiguration.getConfigurationProperties());
			List<NetInterfaceConfig<? extends NetInterfaceAddressConfig>> netInterfaceConfigs = newNetworkConfiguration.getNetInterfaceConfigs();
			for (NetInterfaceConfig<? extends NetInterfaceAddressConfig> netInterfaceConfig : netInterfaceConfigs) {
				if (netInterfaceConfig.getName().equals(interfaceName)) {
					
					//replace existing configs
					List<? extends NetInterfaceAddressConfig> netInterfaceAddressConfigs = netInterfaceConfig.getNetInterfaceAddresses();
					if (netInterfaceAddressConfigs != null && !netInterfaceAddressConfigs.isEmpty()) {
						for(NetInterfaceAddressConfig netInterfaceAddressConfig : netInterfaceAddressConfigs) {
							List<NetConfig> existingNetConfigs = netInterfaceAddressConfig.getConfigs();
							List<NetConfig> newNetConfigs = new ArrayList<NetConfig>();
							WifiMode newWifiMode = (wifiConfig != null) ? wifiConfig.getMode() : null;
							for(NetConfig netConfig : existingNetConfigs) {
								s_logger.debug("looking at existing NetConfig for {} with value: {}", interfaceName, netConfig);			
								if(netConfig instanceof NetConfigIP4) {
									if(netConfig4 == null) {
										s_logger.debug("removing NetConfig4 for {}", interfaceName);
									} else {
										hadNetConfig4 = true;
										newNetConfigs.add(netConfig4);
										if(!netConfig.equals(netConfig4)) {									
											s_logger.debug("updating NetConfig4 for {}", interfaceName);
											s_logger.debug("Is new State DHCP? {}", netConfig4.isDhcp());
											configurationChanged = true;
											if(!modifiedInterfaceNames.contains(interfaceName)) {
											    modifiedInterfaceNames.add(interfaceName);
											}
										} else {
											s_logger.debug("not updating NetConfig4 for {} because it is unchanged", interfaceName);
										}
									}
								} else if(netConfig instanceof NetConfig6) {
									if(netConfig6 == null) {
										s_logger.debug("removing NetConfig6 for {}", interfaceName);
									} else {
										hadNetConfig6 = true;
                                        newNetConfigs.add(netConfig6);
										if(!netConfig.equals(netConfig6)) {
											s_logger.debug("updating NetConfig6 for {}", interfaceName);
											configurationChanged = true;
											if(!modifiedInterfaceNames.contains(interfaceName)) {
											    modifiedInterfaceNames.add(interfaceName);
											}
										} else {
											s_logger.debug("not updating NetConfig6 for {} because it is unchanged", interfaceName);
										}
									}
								} else if(netConfig instanceof WifiConfig) {
									if(wifiConfig == null) {
										s_logger.debug("removing wifiConfig for {}", interfaceName);
									} else {
=======
    }

    protected void deactivate(ComponentContext componentContext) {
    }

    @Override
    // FIME: This api should be deprecated in favor of the following signature:
    // List<? extends NetInterfaceConfig<? extends NetInterfaceAddressConfig>> getNetworkInterfaceConfigs()
    public List<? extends NetInterfaceConfig<? extends NetInterfaceAddressConfig>> getNetworkInterfaceConfigs()
            throws KuraException {

        try {
            s_logger.debug("Getting all networkInterfaceConfigs");
            return this.m_networkConfigurationService.getNetworkConfiguration().getNetInterfaceConfigs();
        } catch (Exception e) {
            throw new KuraException(KuraErrorCode.INTERNAL_ERROR, e);
        }
    }

    @Override
    public List<NetConfig> getNetworkInterfaceConfigs(String interfaceName) throws KuraException {

        ArrayList<NetConfig> netConfigs = new ArrayList<NetConfig>();
        NetworkConfiguration networkConfig = this.m_networkConfigurationService.getNetworkConfiguration();
        if (interfaceName != null && networkConfig != null) {
            try {
                s_logger.debug("Getting networkInterfaceConfigs for {}", interfaceName);
                if (networkConfig.getNetInterfaceConfigs() != null
                        && !networkConfig.getNetInterfaceConfigs().isEmpty()) {
                    for (NetInterfaceConfig<? extends NetInterfaceAddressConfig> netInterfaceConfig : networkConfig
                            .getNetInterfaceConfigs()) {
                        if (interfaceName.equals(netInterfaceConfig.getName())) {
                            List<? extends NetInterfaceAddressConfig> netInterfaceAddressConfigs = netInterfaceConfig
                                    .getNetInterfaceAddresses();
                            if (netInterfaceAddressConfigs != null && !netInterfaceAddressConfigs.isEmpty()) {
                                for (NetInterfaceAddressConfig netInterfaceAddressConfig : netInterfaceAddressConfigs) {
                                    netConfigs.addAll(netInterfaceAddressConfig.getConfigs());
                                }
                            }

                            break;
                        }
                    }
                }
            } catch (Exception e) {
                throw new KuraException(KuraErrorCode.INTERNAL_ERROR, e);
            }
        }

        return netConfigs;
    }

    @Override
    public void updateEthernetInterfaceConfig(String interfaceName, boolean autoConnect, int mtu,
            List<NetConfig> netConfigs) throws KuraException {

        NetConfigIP4 netConfig4 = null;
        NetConfigIP6 netConfig6 = null;
        DhcpServerConfigIP4 dhcpServerConfigIP4 = null;
        FirewallAutoNatConfig natConfig = null;
        boolean hadNetConfig4 = false;
        boolean hadNetConfig6 = false;
        boolean hadDhcpServerConfigIP4 = false;
        boolean hadNatConfig = false;

        if (netConfigs != null && !netConfigs.isEmpty()) {
            for (NetConfig netConfig : netConfigs) {
                if (!netConfig.isValid()) {
                    throw new KuraException(KuraErrorCode.CONFIGURATION_ERROR,
                            "NetConfig Configuration is invalid: " + netConfig.toString());
                }
                if (netConfig instanceof NetConfigIP4) {
                    netConfig4 = (NetConfigIP4) netConfig;
                } else if (netConfig instanceof NetConfigIP6) {
                    netConfig6 = (NetConfigIP6) netConfig;
                } else if (netConfig instanceof DhcpServerConfigIP4) {
                    dhcpServerConfigIP4 = (DhcpServerConfigIP4) netConfig;
                } else if (netConfig instanceof FirewallAutoNatConfig) {
                    natConfig = (FirewallAutoNatConfig) netConfig;
                }
            }
        }

        // validation
        if (netConfig4 == null && netConfig6 == null) {
            throw new KuraException(KuraErrorCode.CONFIGURATION_REQUIRED_ATTRIBUTE_MISSING,
                    "Either IPv4 or IPv6 configuration must be defined");
        }

        List<String> modifiedInterfaceNames = new ArrayList<String>();
        boolean configurationChanged = false;

        ComponentConfiguration originalNetworkComponentConfiguration = ((SelfConfiguringComponent) this.m_networkConfigurationService)
                .getConfiguration();
        if (originalNetworkComponentConfiguration == null) {
            s_logger.debug("Returning for some unknown reason - no existing config???");
            return;
        }
        try {
            NetworkConfiguration newNetworkConfiguration = new NetworkConfiguration(
                    originalNetworkComponentConfiguration.getConfigurationProperties());
            List<NetInterfaceConfig<? extends NetInterfaceAddressConfig>> netInterfaceConfigs = newNetworkConfiguration
                    .getNetInterfaceConfigs();
            for (NetInterfaceConfig<? extends NetInterfaceAddressConfig> netInterfaceConfig : netInterfaceConfigs) {
                if (netInterfaceConfig.getName().equals(interfaceName)) {
                    // handle MTU
                    if (mtu != netInterfaceConfig.getMTU()) {
                        AbstractNetInterface<?> absNetInterfaceConfig = (AbstractNetInterface<?>) netInterfaceConfig;
                        s_logger.debug("updating MTU for {}", interfaceName);
                        absNetInterfaceConfig.setMTU(mtu);
                        configurationChanged = true;
                        if (!modifiedInterfaceNames.contains(interfaceName)) {
                            modifiedInterfaceNames.add(interfaceName);
                        }
                    }

                    // handle autoconnect
                    if (autoConnect != netInterfaceConfig.isAutoConnect()) {
                        AbstractNetInterface<?> absNetInterfaceConfig = (AbstractNetInterface<?>) netInterfaceConfig;
                        s_logger.debug("updating autoConnect for {} to be {}", interfaceName, autoConnect);
                        absNetInterfaceConfig.setAutoConnect(autoConnect);
                        configurationChanged = true;
                        if (!modifiedInterfaceNames.contains(interfaceName)) {
                            modifiedInterfaceNames.add(interfaceName);
                        }
                    }

                    // replace existing configs
                    List<? extends NetInterfaceAddressConfig> netInterfaceAddressConfigs = netInterfaceConfig
                            .getNetInterfaceAddresses();
                    if (netInterfaceAddressConfigs != null && !netInterfaceAddressConfigs.isEmpty()) {
                        for (NetInterfaceAddressConfig netInterfaceAddressConfig : netInterfaceAddressConfigs) {
                            List<NetConfig> existingNetConfigs = netInterfaceAddressConfig.getConfigs();
                            List<NetConfig> newNetConfigs = new ArrayList<NetConfig>();
                            for (NetConfig netConfig : existingNetConfigs) {
                                s_logger.debug("looking at existing NetConfig for {} with value: {}", interfaceName,
                                        netConfig);
                                if (netConfig instanceof NetConfigIP4) {
                                    if (netConfig4 == null) {
                                        s_logger.debug("removing NetConfig4 for {}", interfaceName);
                                    } else {
                                        hadNetConfig4 = true;
                                        newNetConfigs.add(netConfig4);
                                        if (!netConfig.equals(netConfig4)) {
                                            s_logger.debug("updating NetConfig4 for {}", interfaceName);
                                            s_logger.debug("Is new State DHCP? {}", netConfig4.isDhcp());
                                            configurationChanged = true;
                                            if (!modifiedInterfaceNames.contains(interfaceName)) {
                                                modifiedInterfaceNames.add(interfaceName);
                                            }
                                        } else {
                                            s_logger.debug("not updating NetConfig4 for {} because it is unchanged",
                                                    interfaceName);
                                        }
                                    }
                                } else if (netConfig instanceof NetConfig6) {
                                    if (netConfig6 == null) {
                                        s_logger.debug("removing NetConfig6 for {}", interfaceName);
                                    } else {
                                        hadNetConfig6 = true;
                                        newNetConfigs.add(netConfig6);
                                        if (!netConfig.equals(netConfig6)) {
                                            s_logger.debug("updating NetConfig6 for {}", interfaceName);
                                            configurationChanged = true;
                                            if (!modifiedInterfaceNames.contains(interfaceName)) {
                                                modifiedInterfaceNames.add(interfaceName);
                                            }
                                        } else {
                                            s_logger.debug("not updating NetConfig6 for {} because it is unchanged",
                                                    interfaceName);
                                        }
                                    }
                                } else if (netConfig instanceof DhcpServerConfigIP4) {
                                    if (dhcpServerConfigIP4 == null) {
                                        s_logger.debug("removing DhcpServerConfigIP4 for {}", interfaceName);
                                        configurationChanged = true;
                                        if (!modifiedInterfaceNames.contains(interfaceName)) {
                                            modifiedInterfaceNames.add(interfaceName);
                                        }
                                    } else {
                                        hadDhcpServerConfigIP4 = true;
                                        newNetConfigs.add(dhcpServerConfigIP4);
                                        if (!netConfig.equals(dhcpServerConfigIP4)) {
                                            s_logger.debug("updating DhcpServerConfigIP4 for {}", interfaceName);
                                            configurationChanged = true;
                                            if (!modifiedInterfaceNames.contains(interfaceName)) {
                                                modifiedInterfaceNames.add(interfaceName);
                                            }
                                        } else {
                                            s_logger.debug(
                                                    "not updating DhcpServerConfigIP4 for {} because it is unchanged",
                                                    interfaceName);
                                        }
                                    }
                                } else if (netConfig instanceof FirewallAutoNatConfig) {
                                    if (natConfig == null) {
                                        s_logger.debug("removing FirewallAutoNatConfig for {}", interfaceName);
                                        configurationChanged = true;
                                        if (!modifiedInterfaceNames.contains(interfaceName)) {
                                            modifiedInterfaceNames.add(interfaceName);
                                        }
                                    } else {
                                        hadNatConfig = true;
                                        newNetConfigs.add(natConfig);
                                        if (!netConfig.equals(natConfig)) {
                                            s_logger.debug("updating FirewallAutoNatConfig for {}", interfaceName);
                                            configurationChanged = true;
                                            if (!modifiedInterfaceNames.contains(interfaceName)) {
                                                modifiedInterfaceNames.add(interfaceName);
                                            }
                                        } else {
                                            s_logger.debug(
                                                    "not updating FirewallAutoNatConfig for {} because it is unchanged",
                                                    interfaceName);
                                        }
                                    }
                                } else {
                                    s_logger.debug("Found unsupported configuration: {}", netConfig.toString());
                                }
                            }

                            // add configs that did not match any in the current configuration
                            if (netConfigs != null && !netConfigs.isEmpty()) {
                                for (NetConfig netConfig : netConfigs) {
                                    if (netConfig instanceof NetConfigIP4 && !hadNetConfig4) {
                                        s_logger.debug("adding new NetConfig4 to existing config for {}",
                                                interfaceName);
                                        newNetConfigs.add(netConfig);
                                        configurationChanged = true;
                                        if (!modifiedInterfaceNames.contains(interfaceName)) {
                                            modifiedInterfaceNames.add(interfaceName);
                                        }
                                    }
                                    if (netConfig instanceof NetConfigIP6 && !hadNetConfig6) {
                                        s_logger.debug("adding new NetConfig6 to existing config for {}",
                                                interfaceName);
                                        newNetConfigs.add(netConfig);
                                        configurationChanged = true;
                                        if (!modifiedInterfaceNames.contains(interfaceName)) {
                                            modifiedInterfaceNames.add(interfaceName);
                                        }
                                    }
                                    if (netConfig instanceof DhcpServerConfigIP4 && !hadDhcpServerConfigIP4) {
                                        s_logger.debug("adding new DhcpServerConfigIP4 to existing config for {}",
                                                interfaceName);
                                        newNetConfigs.add(netConfig);
                                        configurationChanged = true;
                                        if (!modifiedInterfaceNames.contains(interfaceName)) {
                                            modifiedInterfaceNames.add(interfaceName);
                                        }
                                    }
                                    if (netConfig instanceof FirewallAutoNatConfig && !hadNatConfig) {
                                        s_logger.debug("adding new FirewallAutoNatConfig to existing config for {}",
                                                interfaceName);
                                        newNetConfigs.add(netConfig);
                                        configurationChanged = true;
                                        if (!modifiedInterfaceNames.contains(interfaceName)) {
                                            modifiedInterfaceNames.add(interfaceName);
                                        }
                                    }
                                }
                            }

                            for (NetConfig netConfig : newNetConfigs) {
                                s_logger.debug("New NetConfig: {} :: {}", netConfig.getClass().toString(),
                                        netConfig.toString());
                            }

                            // replace with new list
                            ((NetInterfaceAddressConfigImpl) netInterfaceAddressConfig).setNetConfigs(newNetConfigs);
                        }
                    }
                }
            }

            if (configurationChanged) {
                submitNetworkConfiguration(modifiedInterfaceNames, newNetworkConfiguration);
            }
        } catch (UnknownHostException e) {
            s_logger.warn("Exception while updating EthernetInterfaceConfig", e);
        }
    }

    @Override
    public void updateWifiInterfaceConfig(String interfaceName, boolean autoConnect, WifiAccessPoint accessPoint,
            List<NetConfig> netConfigs) throws KuraException {

        NetConfigIP4 netConfig4 = null;
        NetConfigIP6 netConfig6 = null;
        WifiConfig wifiConfig = null;
        DhcpServerConfigIP4 dhcpServerConfigIP4 = null;
        FirewallAutoNatConfig natConfig = null;
        boolean hadNetConfig4 = false;
        boolean hadNetConfig6 = false;
        boolean hadWifiConfig = false;
        boolean hadDhcpServerConfigIP4 = false;
        boolean hadNatConfig = false;

        if (netConfigs != null && !netConfigs.isEmpty()) {
            for (NetConfig netConfig : netConfigs) {
                if (!netConfig.isValid()) {
                    throw new KuraException(KuraErrorCode.CONFIGURATION_ERROR,
                            "NetConfig Configuration is invalid: " + netConfig.toString());
                }

                if (netConfig instanceof NetConfigIP4) {
                    s_logger.debug("got new NetConfigIP4");
                    netConfig4 = (NetConfigIP4) netConfig;
                } else if (netConfig instanceof NetConfigIP6) {
                    s_logger.debug("got new NetConfigIP6");
                    netConfig6 = (NetConfigIP6) netConfig;
                } else if (netConfig instanceof WifiConfig) {
                    s_logger.debug("got new WifiConfig");
                    wifiConfig = (WifiConfig) netConfig;
                } else if (netConfig instanceof DhcpServerConfigIP4) {
                    s_logger.debug("got new DhcpServerConfigIP4");
                    dhcpServerConfigIP4 = (DhcpServerConfigIP4) netConfig;
                } else if (netConfig instanceof FirewallAutoNatConfig) {
                    s_logger.debug("got new NatConfig");
                    natConfig = (FirewallAutoNatConfig) netConfig;
                }
            }
        }

        // validation
        if (netConfig4 == null && netConfig6 == null) {
            throw new KuraException(KuraErrorCode.CONFIGURATION_REQUIRED_ATTRIBUTE_MISSING,
                    "Either IPv4 or IPv6 configuration must be defined");
        }
        if (wifiConfig == null) {
            throw new KuraException(KuraErrorCode.CONFIGURATION_REQUIRED_ATTRIBUTE_MISSING,
                    "WiFi configuration must be defined");
        }

        List<String> modifiedInterfaceNames = new ArrayList<String>();
        boolean configurationChanged = false;

        ComponentConfiguration originalNetworkComponentConfiguration = ((SelfConfiguringComponent) this.m_networkConfigurationService)
                .getConfiguration();
        if (originalNetworkComponentConfiguration == null) {
            return;
        }
        try {
            NetworkConfiguration newNetworkConfiguration = new NetworkConfiguration(
                    originalNetworkComponentConfiguration.getConfigurationProperties());
            List<NetInterfaceConfig<? extends NetInterfaceAddressConfig>> netInterfaceConfigs = newNetworkConfiguration
                    .getNetInterfaceConfigs();
            for (NetInterfaceConfig<? extends NetInterfaceAddressConfig> netInterfaceConfig : netInterfaceConfigs) {
                if (netInterfaceConfig.getName().equals(interfaceName)) {

                    // replace existing configs
                    List<? extends NetInterfaceAddressConfig> netInterfaceAddressConfigs = netInterfaceConfig
                            .getNetInterfaceAddresses();
                    if (netInterfaceAddressConfigs != null && !netInterfaceAddressConfigs.isEmpty()) {
                        for (NetInterfaceAddressConfig netInterfaceAddressConfig : netInterfaceAddressConfigs) {
                            List<NetConfig> existingNetConfigs = netInterfaceAddressConfig.getConfigs();
                            List<NetConfig> newNetConfigs = new ArrayList<NetConfig>();
                            WifiMode newWifiMode = wifiConfig != null ? wifiConfig.getMode() : null;
                            for (NetConfig netConfig : existingNetConfigs) {
                                s_logger.debug("looking at existing NetConfig for {} with value: {}", interfaceName,
                                        netConfig);
                                if (netConfig instanceof NetConfigIP4) {
                                    if (netConfig4 == null) {
                                        s_logger.debug("removing NetConfig4 for {}", interfaceName);
                                    } else {
                                        hadNetConfig4 = true;
                                        newNetConfigs.add(netConfig4);
                                        if (!netConfig.equals(netConfig4)) {
                                            s_logger.debug("updating NetConfig4 for {}", interfaceName);
                                            s_logger.debug("Is new State DHCP? {}", netConfig4.isDhcp());
                                            configurationChanged = true;
                                            if (!modifiedInterfaceNames.contains(interfaceName)) {
                                                modifiedInterfaceNames.add(interfaceName);
                                            }
                                        } else {
                                            s_logger.debug("not updating NetConfig4 for {} because it is unchanged",
                                                    interfaceName);
                                        }
                                    }
                                } else if (netConfig instanceof NetConfig6) {
                                    if (netConfig6 == null) {
                                        s_logger.debug("removing NetConfig6 for {}", interfaceName);
                                    } else {
                                        hadNetConfig6 = true;
                                        newNetConfigs.add(netConfig6);
                                        if (!netConfig.equals(netConfig6)) {
                                            s_logger.debug("updating NetConfig6 for {}", interfaceName);
                                            configurationChanged = true;
                                            if (!modifiedInterfaceNames.contains(interfaceName)) {
                                                modifiedInterfaceNames.add(interfaceName);
                                            }
                                        } else {
                                            s_logger.debug("not updating NetConfig6 for {} because it is unchanged",
                                                    interfaceName);
                                        }
                                    }
                                } else if (netConfig instanceof WifiConfig) {
                                    if (wifiConfig == null) {
                                        s_logger.debug("removing wifiConfig for {}", interfaceName);
                                    } else {
>>>>>>> e3f74823
                                        // There should be one new WifiConfig, which indicates the selected mode
                                        // but there may be multiple current wifi configs, one for each mode (infra,
                                        // master, adhoc)
                                        // Check the one corresponding to the newly selected mode, and automatically the
                                        // others
                                        if (newWifiMode.equals(((WifiConfig) netConfig).getMode())) {
                                            hadWifiConfig = true;
                                            newNetConfigs.add(wifiConfig);
<<<<<<< HEAD
										    s_logger.debug("checking WifiConfig for {} mode", wifiConfig.getMode());
		    								if(!netConfig.equals(wifiConfig)) {	
		    									s_logger.debug("updating WifiConfig for {}", interfaceName);
		    									configurationChanged = true;
		    									if(!modifiedInterfaceNames.contains(interfaceName)) {
		    									    modifiedInterfaceNames.add(interfaceName);
		    									}
		    								} else {
		    									s_logger.debug("not updating WifiConfig for {} because it is unchanged", interfaceName);
		    								}
		    							} else {
		    								// Keep the old WifiConfig for the non-selected wifi modes
		    								s_logger.debug("adding other WifiConfig: {}", netConfig);
		    								newNetConfigs.add(netConfig);
		    							}
									}
								} else if(netConfig instanceof DhcpServerConfigIP4) {
									if(dhcpServerConfigIP4 == null) {
										s_logger.debug("removing DhcpServerConfigIP4 for {}", interfaceName);
										configurationChanged = true;
										if(!modifiedInterfaceNames.contains(interfaceName)) {
										    modifiedInterfaceNames.add(interfaceName);
										}
									} else {
										hadDhcpServerConfigIP4 = true;
                                        newNetConfigs.add(dhcpServerConfigIP4);
										if(!netConfig.equals(dhcpServerConfigIP4)) {
											s_logger.debug("updating DhcpServerConfigIP4 for {}", interfaceName);
											configurationChanged = true;
											if(!modifiedInterfaceNames.contains(interfaceName)) {
											    modifiedInterfaceNames.add(interfaceName);
											}
										} else {
											s_logger.debug("not updating DhcpServerConfigIP4 for {} because it is unchanged", interfaceName);
										}
									}
								} else if(netConfig instanceof FirewallAutoNatConfig) {
									if(natConfig == null) {
										s_logger.debug("removing FirewallAutoNatConfig for {}", interfaceName);
										configurationChanged = true;
										if(!modifiedInterfaceNames.contains(interfaceName)) {
										    modifiedInterfaceNames.add(interfaceName);
										}
									} else {
										hadNatConfig = true;
                                        newNetConfigs.add(natConfig);
										if(!netConfig.equals(natConfig)) {
											s_logger.debug("updating FirewallAutoNatConfig for {}", interfaceName);
											configurationChanged = true;
											if(!modifiedInterfaceNames.contains(interfaceName)) {
											    modifiedInterfaceNames.add(interfaceName);
											}
										} else {
											s_logger.debug("not updating FirewallNatConfig for {} because it is unchanged", interfaceName);
										}
									}
								} else {
									s_logger.debug("Found unsupported configuration: {}", netConfig.toString());
								}
							}
	
							// add configs that did not match any in the current configuration
							if(netConfigs != null && !netConfigs.isEmpty()) {
								for(NetConfig netConfig : netConfigs) {
									if(netConfig instanceof NetConfigIP4 && !hadNetConfig4) {
										s_logger.debug("adding new NetConfig4 to existing config for {}", interfaceName);
										newNetConfigs.add(netConfig);
										configurationChanged = true;
										if(!modifiedInterfaceNames.contains(interfaceName)) {
										    modifiedInterfaceNames.add(interfaceName);
										}
									}
									if(netConfig instanceof NetConfigIP6 && !hadNetConfig6) {
										s_logger.debug("adding new NetConfig6 to existing config for {}", interfaceName);
										newNetConfigs.add(netConfig);
										configurationChanged = true;
										if(!modifiedInterfaceNames.contains(interfaceName)) {
										    modifiedInterfaceNames.add(interfaceName);
										}
									}
									if(netConfig instanceof WifiConfig && !hadWifiConfig) {
										s_logger.debug("adding new WifiConfig to existing config for {}", interfaceName);
										newNetConfigs.add(netConfig);
										configurationChanged = true;
										if(!modifiedInterfaceNames.contains(interfaceName)) {
										    modifiedInterfaceNames.add(interfaceName);
										}
									}
									if(netConfig instanceof DhcpServerConfigIP4 && !hadDhcpServerConfigIP4) {
										s_logger.debug("adding new DhcpServerConfigIP4 to existing config for {}", interfaceName);
										newNetConfigs.add(netConfig);
										configurationChanged = true;
										if(!modifiedInterfaceNames.contains(interfaceName)) {
										    modifiedInterfaceNames.add(interfaceName);
										}
									}
									if(netConfig instanceof FirewallAutoNatConfig && !hadNatConfig) {
										s_logger.debug("adding new FirewallAutoNatConfig to existing config for {}", interfaceName);
										newNetConfigs.add(netConfig);
										configurationChanged = true;
										if(!modifiedInterfaceNames.contains(interfaceName)) {
										    modifiedInterfaceNames.add(interfaceName);
										}
									}
								}
							}
							
							// Update the wifi mode
							if(newWifiMode != null) {
	    						s_logger.debug("setting address config wifiMode to: {}", newWifiMode);
	    						((WifiInterfaceAddressConfigImpl)netInterfaceAddressConfig).setMode(newWifiMode);
							}
	
	                        // replace with new list                        
	                        for(NetConfig netConfig : newNetConfigs) {
	                            s_logger.debug("Current NetConfig: {} :: {}", netConfig.getClass(), netConfig);
	                        }
							((WifiInterfaceAddressConfigImpl)netInterfaceAddressConfig).setNetConfigs(newNetConfigs);
						}
				    }
				}
			}
			
			if (configurationChanged) {
			    submitNetworkConfiguration(modifiedInterfaceNames, newNetworkConfiguration);
			}
		} catch (UnknownHostException e) {
			s_logger.warn("Exception while updating WifiInterfaceConfig", e);
		}
	}

	@Override
	public void updateModemInterfaceConfig(String interfaceName,
			String serialNum, String modemId, int pppNumber,
			boolean autoConnect, int mtu, List<NetConfig> netConfigs)
			throws KuraException {
		
	    NetConfigIP4 netConfig4 = null;
		NetConfigIP6 netConfig6 = null;
		ModemConfig modemConfig = null;
		boolean hadNetConfig4 = false;
		boolean hadNetConfig6 = false;
		boolean hadModemConfig = false;
		
		if(netConfigs != null && !netConfigs.isEmpty()) {
			for(NetConfig netConfig : netConfigs) {
				if(!netConfig.isValid()) {
					throw new KuraException(KuraErrorCode.CONFIGURATION_ERROR, "NetConfig Configuration is invalid: " + netConfig.toString());
				}
				if(netConfig instanceof NetConfigIP4) {
					netConfig4 = (NetConfigIP4)netConfig;
				} else if(netConfig instanceof NetConfigIP6) {
					netConfig6 = (NetConfigIP6)netConfig;
				} else if(netConfig instanceof ModemConfig) {
					modemConfig = (ModemConfig)netConfig;
				}
			}
		}
		
		//validation
		if ((netConfig4 == null) && (netConfig6 == null)){
			throw new KuraException(KuraErrorCode.CONFIGURATION_REQUIRED_ATTRIBUTE_MISSING, "Either IPv4 or IPv6 configuration must be defined");
		}
		if (modemConfig == null) {
			throw new KuraException(KuraErrorCode.CONFIGURATION_REQUIRED_ATTRIBUTE_MISSING, "Modem configuration must be defined");
		}
		
		List<String> modifiedInterfaceNames = new ArrayList<String>();
		boolean configurationChanged = false;
		
		ComponentConfiguration originalNetworkComponentConfiguration = ((SelfConfiguringComponent)m_networkConfigurationService).getConfiguration();
		if (originalNetworkComponentConfiguration == null) {
			return;
		}
		try {
			NetworkConfiguration newNetworkConfiguration = new NetworkConfiguration(originalNetworkComponentConfiguration.getConfigurationProperties());
			List<NetInterfaceConfig<? extends NetInterfaceAddressConfig>> netInterfaceConfigs = newNetworkConfiguration.getNetInterfaceConfigs();
			for (NetInterfaceConfig<? extends NetInterfaceAddressConfig> netInterfaceConfig : netInterfaceConfigs) {
				if (netInterfaceConfig.getName().equals(interfaceName)) {
					//handle MTU
					if(mtu != netInterfaceConfig.getMTU()) {
						AbstractNetInterface<?> absNetInterfaceConfig = (AbstractNetInterface<?>)netInterfaceConfig;
						s_logger.debug("updating MTU for {}", interfaceName);
						absNetInterfaceConfig.setMTU(mtu);
						configurationChanged = true;
						if(!modifiedInterfaceNames.contains(interfaceName)) {
						    modifiedInterfaceNames.add(interfaceName);
						}
					}
					
					if(netInterfaceConfig instanceof ModemInterfaceConfigImpl) {
					    ModemInterfaceConfigImpl modemInterfaceConfig = (ModemInterfaceConfigImpl)netInterfaceConfig;
					    if(modemId == null) {
					        modemId = "";
					    }
					    				    
					    // handle modem id
					    if(!modemId.equals(modemInterfaceConfig.getModemIdentifier())) {
					        s_logger.debug("updating Modem identifier: {}", modemId );
					        modemInterfaceConfig.setModemIdentifier(modemId);
		                    configurationChanged = true;
		                    if(!modifiedInterfaceNames.contains(interfaceName)) {
		                        modifiedInterfaceNames.add(interfaceName);
		                    }
		                }
					    
	                    // handle ppp num
	                    if(pppNumber != modemInterfaceConfig.getPppNum()) {
	                        s_logger.debug("updating PPP number: {}", pppNumber);
	                        modemInterfaceConfig.setPppNum(pppNumber);
	                        configurationChanged = true;
	                        if(!modifiedInterfaceNames.contains(interfaceName)) {
	                            modifiedInterfaceNames.add(interfaceName);
	                        }
	                    }			    
					}
					
					//replace existing configs
					List<? extends NetInterfaceAddressConfig> netInterfaceAddressConfigs = netInterfaceConfig.getNetInterfaceAddresses();
					if (netInterfaceAddressConfigs != null && !netInterfaceAddressConfigs.isEmpty()) {
						for (NetInterfaceAddressConfig netInterfaceAddressConfig : netInterfaceAddressConfigs) {
							List<NetConfig> existingNetConfigs = netInterfaceAddressConfig.getConfigs();
							List<NetConfig> newNetConfigs = new ArrayList<NetConfig>();
							for (NetConfig netConfig : existingNetConfigs) {
								s_logger.debug("looking at existing NetConfig for {} with value: {}", interfaceName, netConfig);			
								if (netConfig instanceof NetConfigIP4) {
									if (netConfig4 == null) {
										s_logger.debug("removing NetConfig4 for {}", interfaceName);
									} else {
										hadNetConfig4 = true;
                                        newNetConfigs.add(netConfig4);
										if(!netConfig.equals(netConfig4)) {									
											s_logger.debug("updating NetConfig4 for {}", interfaceName);
											s_logger.debug("Is new State DHCP? {}", netConfig4.isDhcp());
											configurationChanged = true;
											if(!modifiedInterfaceNames.contains(interfaceName)) {
											    modifiedInterfaceNames.add(interfaceName);
											}
										} else {
											s_logger.debug("not updating NetConfig4 for {} because it is unchanged", interfaceName);
										}
									}
								} else if(netConfig instanceof NetConfig6) {
									if(netConfig6 == null) {
										s_logger.debug("removing NetConfig6 for {}", interfaceName);
									} else {
										hadNetConfig6 = true;
                                        newNetConfigs.add(netConfig6);
										if(!netConfig.equals(netConfig6)) {
											s_logger.debug("updating NetConfig6 for {}", interfaceName);
											configurationChanged = true;
											if(!modifiedInterfaceNames.contains(interfaceName)) {
											    modifiedInterfaceNames.add(interfaceName);
											}
										} else {
											s_logger.debug("not updating NetConfig6 for {} because it is unchanged", interfaceName);
										}
									}
								} else if(netConfig instanceof ModemConfig) {
									if(modemConfig == null) {
										s_logger.debug("removing ModemConfig for {}", interfaceName);
									} else {
										hadModemConfig = true;
                                        newNetConfigs.add(modemConfig);
										if(!netConfig.equals(modemConfig)) {	
											s_logger.debug("updating ModemConfig for {}", interfaceName);
											configurationChanged = true;
											if(!modifiedInterfaceNames.contains(interfaceName)) {
											    modifiedInterfaceNames.add(interfaceName);
											}
										} else {
											s_logger.debug("not updating ModemConfig for {} because it is unchanged", interfaceName);
										}
									}
								} else {
									s_logger.debug("Found unsupported configuration: {}", netConfig.toString());
								}
							}
	
							// add configs that did not match any in the current configuration
							if(netConfigs != null && !netConfigs.isEmpty()) {
								for(NetConfig netConfig : netConfigs) {
									if(netConfig instanceof NetConfigIP4 && !hadNetConfig4) {
										s_logger.debug("adding new NetConfig4 to existing config for {}", interfaceName);
										newNetConfigs.add(netConfig);
										configurationChanged = true;
										if(!modifiedInterfaceNames.contains(interfaceName)) {
										    modifiedInterfaceNames.add(interfaceName);
										}
									}
									if(netConfig instanceof NetConfigIP6 && !hadNetConfig6) {
										s_logger.debug("adding new NetConfig6 to existing config for {}", interfaceName);
										newNetConfigs.add(netConfig);
										configurationChanged = true;
										if(!modifiedInterfaceNames.contains(interfaceName)) {
										    modifiedInterfaceNames.add(interfaceName);
										}
									}
									if(netConfig instanceof ModemConfig && !hadModemConfig) {
										s_logger.debug("adding new ModemConfig to existing config for {}", interfaceName);
										newNetConfigs.add(netConfig);
										configurationChanged = true;
										if(!modifiedInterfaceNames.contains(interfaceName)) {
										    modifiedInterfaceNames.add(interfaceName);
										}
									}
								}
							}
							
							for(NetConfig netConfig : newNetConfigs) {
								s_logger.debug("Current NetConfig: {} :: {}", netConfig.getClass(), netConfig);
							}
							
							// replace with new list
							((ModemInterfaceAddressConfigImpl)netInterfaceAddressConfig).setNetConfigs(newNetConfigs);
						}
				    }
				}
				
				newNetworkConfiguration.addNetInterfaceConfig(netInterfaceConfig);
			}
			
			if (configurationChanged) {
			    submitNetworkConfiguration(modifiedInterfaceNames, newNetworkConfiguration);
			}
		} catch (UnknownHostException e) {
			s_logger.warn("Exception while updating ModemInterfaceConfig", e);
		}
	}

	@Override
	public void enableInterface(String interfaceName, boolean dhcp) throws KuraException {
		
		try {
			NetInterfaceType type = LinuxNetworkUtil.getType(interfaceName);
			
			NetInterfaceStatus status = NetInterfaceStatus.netIPv4StatusUnknown;
		    WifiMode wifiMode = WifiMode.UNKNOWN;
		    WifiConfig wifiConfig = null;
		    WifiInterfaceState wifiInterfaceState = null;
		    if (type == NetInterfaceType.WIFI) {
			    List<? extends NetInterfaceConfig<? extends NetInterfaceAddressConfig>> netInterfaceConfigs = getNetworkInterfaceConfigs();
			    for(NetInterfaceConfig<? extends NetInterfaceAddressConfig> netInterfaceConfig : netInterfaceConfigs) {
			        if(netInterfaceConfig.getName().equals(interfaceName)) {
			            List<? extends NetInterfaceAddressConfig> netInterfaceAddresses = netInterfaceConfig.getNetInterfaceAddresses();
			            if(netInterfaceAddresses != null) {
			                for(NetInterfaceAddressConfig netInterfaceAddress : netInterfaceAddresses) {
			                    if(netInterfaceAddress instanceof WifiInterfaceAddressConfig) {
			                        wifiMode = ((WifiInterfaceAddressConfig) netInterfaceAddress).getMode();
			                        
			                        for(NetConfig netConfig : netInterfaceAddress.getConfigs()) {
			                            if(netConfig instanceof NetConfigIP4) {
			                                status = ((NetConfigIP4) netConfig).getStatus();
			                                s_logger.debug("Interface status is set to {}", status);
			                            } else if (netConfig instanceof WifiConfig) {
			                                if(((WifiConfig)netConfig).getMode() == wifiMode) {
			                                    wifiConfig = (WifiConfig) netConfig;
			                                }
			                            }
			                        }
			                    }
			                }
			            }
			            break;
			        }
			    }
			    
			    wifiInterfaceState = new WifiInterfaceState(interfaceName, wifiMode);
		    }

			if(!LinuxNetworkUtil.hasAddress(interfaceName) ||
					(type == NetInterfaceType.WIFI && (wifiInterfaceState != null) && !wifiInterfaceState.isLinkUp())) {

				s_logger.info("bringing interface {} up", interfaceName);
				
				if (type == NetInterfaceType.WIFI) {
					enableWifiInterface(interfaceName, status, wifiMode, wifiConfig);
				}
				if (dhcp) {
					renewDhcpLease(interfaceName);
				} else {
					LinuxNetworkUtil.enableInterface(interfaceName);
				}
				
				//if it isn't up - at least make sure the Ethernet controller is powered on
				if(!LinuxNetworkUtil.hasAddress(interfaceName)) {
					LinuxNetworkUtil.bringUpDeletingAddress(interfaceName);
				}
			} else {
				s_logger.info("not bringing interface {} up because it is already up", interfaceName);
				if (dhcp) {
					renewDhcpLease(interfaceName);
				}
			}
		} catch(Exception e) {
			throw new KuraException(KuraErrorCode.INTERNAL_ERROR, e);
		}
	}

	@Override
	public void disableInterface(String interfaceName) throws KuraException {
		
		if(!interfaceName.equals("lo")) {
			try {
				if (LinuxNetworkUtil.hasAddress(interfaceName)) {
					s_logger.info("bringing interface {} down", interfaceName);
					manageDhcpClient(interfaceName, false);
					manageDhcpServer(interfaceName, false);

					// FIXME: can we avoid getting the interface type again and ask for the caller to pass it in?
					NetInterfaceType type = LinuxNetworkUtil.getType(interfaceName);
					if (type == NetInterfaceType.WIFI) {
						disableWifiInterface(interfaceName);
					}

					LinuxNetworkUtil.disableInterface(interfaceName);

				} else {
					s_logger.info("not bringing interface {} down because it is already down", interfaceName);
					manageDhcpClient(interfaceName, false);
					manageDhcpServer(interfaceName, false);
				}
			} catch(Exception e) {
				throw new KuraException(KuraErrorCode.INTERNAL_ERROR, e);
			}
		}
	}
	
	@Override
	public void manageDhcpClient(String interfaceName, boolean enable) throws KuraException {
		try {
			/*
			int pid = LinuxProcessUtil.getPid(formDhclientCommand(interfaceName, false));
			if (pid > -1) {
				s_logger.debug("manageDhcpClient() :: killing {}", formDhclientCommand(interfaceName, false));
				LinuxProcessUtil.kill(pid);
			} else {
				pid = LinuxProcessUtil.getPid(formDhclientCommand(interfaceName, true));
				if (pid > -1) {
					s_logger.debug("manageDhcpClient() :: killing {}", formDhclientCommand(interfaceName, true));
					LinuxProcessUtil.kill(pid);
				}
			}
			*/
			DhcpClientManager.disable(interfaceName);
			if (enable) {
				this.renewDhcpLease(interfaceName);
			}
		} catch(Exception e) {
			throw new KuraException(KuraErrorCode.INTERNAL_ERROR, e);
		}
	}
	
	@Override
	public void manageDhcpServer(String interfaceName, boolean enable) throws KuraException {
		DhcpServerManager.disable(interfaceName);
		if (enable) {
			DhcpServerManager.enable(interfaceName);			
		}
	}
	
	@Override
	public void renewDhcpLease(String interfaceName) throws KuraException {
		DhcpClientManager.releaseCurrentLease(interfaceName);
		DhcpClientManager.enable(interfaceName);
	}
	
	@Override
	public void manageFirewall (String gatewayIface) throws KuraException {
		// get desired NAT rules interfaces
		LinkedHashSet<NATRule> desiredNatRules = null; 
		ComponentConfiguration networkComponentConfiguration = ((SelfConfiguringComponent)m_networkConfigurationService).getConfiguration();
		if ((gatewayIface != null) && (networkComponentConfiguration != null)) {
			try {
				NetworkConfiguration netConfiguration = new NetworkConfiguration(networkComponentConfiguration.getConfigurationProperties());
				List<NetInterfaceConfig<? extends NetInterfaceAddressConfig>> netInterfaceConfigs = netConfiguration.getNetInterfaceConfigs();
				for (NetInterfaceConfig<? extends NetInterfaceAddressConfig> netInterfaceConfig : netInterfaceConfigs) {
					String ifaceName = netInterfaceConfig.getName();
					List<? extends NetInterfaceAddressConfig> netInterfaceAddressConfigs = netInterfaceConfig.getNetInterfaceAddresses();
					if(netInterfaceAddressConfigs != null && !netInterfaceAddressConfigs.isEmpty()) {
						for(NetInterfaceAddressConfig netInterfaceAddressConfig : netInterfaceAddressConfigs) {
							List<NetConfig> existingNetConfigs = netInterfaceAddressConfig.getConfigs();
							if(existingNetConfigs != null && !existingNetConfigs.isEmpty()) {
								for(NetConfig netConfig : existingNetConfigs) {
									if (netConfig instanceof FirewallAutoNatConfig) {
										if (desiredNatRules == null) {
											desiredNatRules = new LinkedHashSet<NATRule>();
										}
										desiredNatRules.add(new NATRule(ifaceName, gatewayIface, true));
									}
								}
							}
						}
					}
				}
			} catch (UnknownHostException e) {
				s_logger.warn("Exception while updating firewall configuration", e);
			}
		}
		
		LinuxFirewall firewall = LinuxFirewall.getInstance();
		if (desiredNatRules != null) {
			firewall.replaceAllNatRules(desiredNatRules); 
		} else {
			firewall.deleteAllAutoNatRules();
		}
		
		firewall.enable();
	}

	@Override
	public List<NetConfig> getFirewallConfiguration() throws KuraException {
		s_logger.debug("getting the firewall configuration");
		return m_firewallConfigurationService.getFirewallConfiguration().getConfigs();
	}

	@Override
	public void setFirewallOpenPortConfiguration(List<FirewallOpenPortConfigIP<? extends IPAddress>> firewallConfiguration) throws KuraException {
		m_firewallConfigurationService.setFirewallOpenPortConfiguration(firewallConfiguration);
		submitFirewallConfiguration();
	}

	@Override
	public void setFirewallPortForwardingConfiguration(List<FirewallPortForwardConfigIP<? extends IPAddress>> firewallConfiguration) throws KuraException {
		m_firewallConfigurationService.setFirewallPortForwardingConfiguration(firewallConfiguration);
		submitFirewallConfiguration();
	}
	
	@Override
	public void setFirewallNatConfiguration(List<FirewallNatConfig> natConfigs) throws KuraException {
		m_firewallConfigurationService.setFirewallNatConfiguration(natConfigs);
		submitFirewallConfiguration();
	}
	
	@Override
	public Map<String, WifiHotspotInfo> getWifiHotspots(String ifaceName) throws KuraException {
		Map<String, WifiHotspotInfo> mWifiHotspotInfo = new HashMap<String, WifiHotspotInfo>();
		WifiMode wifiMode = WifiMode.UNKNOWN;
		List<? extends NetInterfaceConfig<? extends NetInterfaceAddressConfig>> netInterfaceConfigs = getNetworkInterfaceConfigs();
	    for(NetInterfaceConfig<? extends NetInterfaceAddressConfig> netInterfaceConfig : netInterfaceConfigs) {
	        if(netInterfaceConfig.getName().equals(ifaceName)) {
	            List<? extends NetInterfaceAddressConfig> netInterfaceAddresses = netInterfaceConfig.getNetInterfaceAddresses();
	            if(netInterfaceAddresses != null) {
	                for(NetInterfaceAddressConfig netInterfaceAddress : netInterfaceAddresses) {
	                    if(netInterfaceAddress instanceof WifiInterfaceAddressConfig) {
	                        wifiMode = ((WifiInterfaceAddressConfig) netInterfaceAddress).getMode();
	                    }
	                }
	            }
	            break;
	        }
	    }
	    
	    try {
		    if (wifiMode == WifiMode.MASTER) {
		    	WpaSupplicantConfigWriter wpaSupplicantConfigWriter = WpaSupplicantConfigWriter.getInstance();
		    	wpaSupplicantConfigWriter.generateTempWpaSupplicantConf();
		    	
		    	s_logger.debug("getWifiHotspots() :: Starting temporary instance of wpa_supplicant");
		    	StringBuilder key = new StringBuilder("net.interface." +  ifaceName + ".config.wifi.infra.driver");
		    	String driver = KuranetConfig.getProperty(key.toString());
		    	WpaSupplicantManager.startTemp(ifaceName, WifiMode.INFRA, driver);
		    	wifiModeWait(ifaceName, WifiMode.INFRA, 10);
		    }
		    
		    s_logger.info("getWifiHotspots() :: scanning for available access points ...");
		    IScanTool scanTool = ScanTool.get(ifaceName);
		    if (scanTool != null) {
			    List<WifiAccessPoint> wifiAccessPoints = scanTool.scan();
			    for(WifiAccessPoint wap : wifiAccessPoints) {
			    	
			    	if ((wap.getSSID() == null) || (wap.getSSID().length() == 0)) {
			    		s_logger.debug("Skipping hidden SSID");
			    		continue;
			    	}
			    	
//			    	if (!wap.getSSID().matches(SSID_REGEXP)){
//			    		s_logger.debug("Skipping undesired SSID");
//			    		continue;
//			    	}
			    	
			    	s_logger.trace("getWifiHotspots() :: SSID={}", wap.getSSID());
			    	s_logger.trace("getWifiHotspots() :: Signal={}", wap.getStrength());
			    	s_logger.trace("getWifiHotspots() :: Frequency={}", wap.getFrequency());
			    	
			    	byte [] baMacAddress = wap.getHardwareAddress();
			    	StringBuffer sbMacAddress = new StringBuffer();
			    	for (int i = 0; i < baMacAddress.length; i++) {
			    		sbMacAddress.append(String.format("%02x", baMacAddress[i]&0x0ff).toUpperCase());
			    		if (i < baMacAddress.length-1) {
			    			sbMacAddress.append(':');
			    		}
			    	}
			    	
			    	WifiSecurity wifiSecurity = WifiSecurity.NONE;
			    	
			    	EnumSet<WifiSecurity> esWpaSecurity = wap.getWpaSecurity();
			    	if (esWpaSecurity != null && !esWpaSecurity.isEmpty()) {
			    		wifiSecurity = WifiSecurity.SECURITY_WPA;
			    		
			    		Iterator<WifiSecurity> itWpaSecurity = esWpaSecurity.iterator();	
				    	while (itWpaSecurity.hasNext()) {
				    		s_logger.trace("getWifiHotspots() :: WPA Security={}", itWpaSecurity.next());
				    	}
			    	}
			    	
			    	EnumSet<WifiSecurity> esRsnSecurity = wap.getRsnSecurity();
			    	if (esRsnSecurity != null && !esRsnSecurity.isEmpty()) {
			    		if (wifiSecurity == WifiSecurity.SECURITY_WPA) {
			    			wifiSecurity = WifiSecurity.SECURITY_WPA_WPA2;
			    		} else {
			    			wifiSecurity = WifiSecurity.SECURITY_WPA2;
			    		}
			    		Iterator<WifiSecurity> itRsnSecurity = esRsnSecurity.iterator();
			    		while (itRsnSecurity.hasNext()) {
				    		s_logger.trace("getWifiHotspots() :: RSN Security={}", itRsnSecurity.next());
				    	}
			    	}
			    	
			    	if (wifiSecurity == WifiSecurity.NONE) {
			    		List<String> capabilities = wap.getCapabilities();
			    		if (capabilities != null && !capabilities.isEmpty()) {
				    		for (String capab : capabilities) {
				    			if (capab.equals("Privacy")) {
				    				wifiSecurity = WifiSecurity.SECURITY_WEP;
				    				break;
				    			}
				    		}
			    		}
			    	}
			    	
			    	int frequency = (int)wap.getFrequency();
			    	int channel = frequencyMhz2Channel(frequency);
			    	
			    	EnumSet<WifiSecurity>pairCiphers = EnumSet.noneOf(WifiSecurity.class);
			    	EnumSet<WifiSecurity>groupCiphers = EnumSet.noneOf(WifiSecurity.class);
			    	if (wifiSecurity == WifiSecurity.SECURITY_WPA_WPA2) {
			    		Iterator<WifiSecurity> itWpaSecurity = esWpaSecurity.iterator();
			    		while (itWpaSecurity.hasNext()) {
			    			WifiSecurity securityEntry = itWpaSecurity.next();
			    			if ((securityEntry == WifiSecurity.PAIR_CCMP) || 
					    	    (securityEntry == WifiSecurity.PAIR_TKIP)) {
			    				pairCiphers.add(securityEntry);
			    			} else if ((securityEntry == WifiSecurity.GROUP_CCMP) || 
			    					   (securityEntry == WifiSecurity.GROUP_TKIP)) {
			    				groupCiphers.add(securityEntry);
			    			}
			    		}
			    		Iterator<WifiSecurity> itRsnSecurity = esRsnSecurity.iterator();
			    		while (itRsnSecurity.hasNext()) {
			    			WifiSecurity securityEntry = itRsnSecurity.next();
			    			if ((securityEntry == WifiSecurity.PAIR_CCMP) || 
				    			(securityEntry == WifiSecurity.PAIR_TKIP)) {
			    				if (!pairCiphers.contains(securityEntry))
			    					pairCiphers.add(securityEntry);
			    			} else if ((securityEntry == WifiSecurity.GROUP_CCMP) || 
			    					   (securityEntry == WifiSecurity.GROUP_TKIP)) {
			    				if (!groupCiphers.contains(securityEntry))
			    					groupCiphers.add(securityEntry);
			    			}
			    		}
			    	} else if (wifiSecurity == WifiSecurity.SECURITY_WPA) {
			    		Iterator<WifiSecurity> itWpaSecurity = esWpaSecurity.iterator();
			    		while (itWpaSecurity.hasNext()) {
			    			WifiSecurity securityEntry = itWpaSecurity.next();
			    			if ((securityEntry == WifiSecurity.PAIR_CCMP) || 
			    				(securityEntry == WifiSecurity.PAIR_TKIP)) {
			    				pairCiphers.add(securityEntry);
			    			} else if ((securityEntry == WifiSecurity.GROUP_CCMP) || 
			    					   (securityEntry == WifiSecurity.GROUP_TKIP)) {
			    				groupCiphers.add(securityEntry);
			    			}
			    		}
			    	} else if (wifiSecurity == WifiSecurity.SECURITY_WPA2) {
			    		Iterator<WifiSecurity> itRsnSecurity = esRsnSecurity.iterator();
			    		while (itRsnSecurity.hasNext()) {
			    			WifiSecurity securityEntry = itRsnSecurity.next();
			    			if ((securityEntry == WifiSecurity.PAIR_CCMP) || 
				    			(securityEntry == WifiSecurity.PAIR_TKIP)) {
			    				pairCiphers.add(securityEntry);
			    			} else if ((securityEntry == WifiSecurity.GROUP_CCMP) || 
			    					   (securityEntry == WifiSecurity.GROUP_TKIP)) {
			    				groupCiphers.add(securityEntry);
			    			}
			    		}
			    	}
			    	
					WifiHotspotInfo wifiHotspotInfo = new WifiHotspotInfo(
							wap.getSSID(), sbMacAddress.toString(),
							0 - wap.getStrength(), channel, frequency,
							wifiSecurity, pairCiphers, groupCiphers);
			    	mWifiHotspotInfo.put(wap.getSSID(), wifiHotspotInfo);
			    }
	    	}
		    
		    if (wifiMode == WifiMode.MASTER) {
		    	if (WpaSupplicantManager.isTempRunning()) {
					s_logger.debug("getWifiHotspots() :: stoping temporary instance of wpa_supplicant");
					WpaSupplicantManager.stop(ifaceName);
				}
		    }
	    } catch(Throwable t) {
	    	throw new KuraException(KuraErrorCode.INTERNAL_ERROR, t, "scan operation has failed");
	    }
	    
	    return mWifiHotspotInfo;
	}
	
	@Override
	public boolean verifyWifiCredentials(String ifaceName, WifiConfig wifiConfig, int tout) {
		
		boolean ret = false;
		boolean restartSupplicant = false;
		WpaSupplicantConfigWriter wpaSupplicantConfigWriter = WpaSupplicantConfigWriter.getInstance();
		try {
			wpaSupplicantConfigWriter.generateTempWpaSupplicantConf(wifiConfig, ifaceName);

			if (WpaSupplicantManager.isRunning(ifaceName)) {
				s_logger.debug("verifyWifiCredentials() :: stoping wpa_supplicant");
				WpaSupplicantManager.stop(ifaceName);
				restartSupplicant = true;
			}
			s_logger.debug("verifyWifiCredentials() :: Restarting temporary instance of wpa_supplicant");
			WpaSupplicantManager.startTemp(ifaceName, WifiMode.INFRA, wifiConfig.getDriver());
			wifiModeWait(ifaceName, WifiMode.INFRA, 10);
			ret = isWifiConnectionCompleted(ifaceName, tout);
			
			if (WpaSupplicantManager.isTempRunning()) {
				s_logger.debug("verifyWifiCredentials() :: stopping temporary instance of wpa_supplicant");
				WpaSupplicantManager.stop(ifaceName);
			}
		} catch (KuraException e) {
		    s_logger.warn("Exception while managing the temporary instance of the Wpa supplicant.", e);
		}
		
		if (restartSupplicant) {
			try {
				s_logger.debug("verifyWifiCredentials() :: Restarting wpa_supplicant");
				WpaSupplicant wpaSupplicant = WpaSupplicant.getWpaSupplicant(ifaceName);
				if (wpaSupplicant != null) {
				    WpaSupplicantManager.start(ifaceName, wpaSupplicant.getMode(), wpaSupplicant.getDriver());
					if (isWifiConnectionCompleted(ifaceName, tout)) {
						this.renewDhcpLease(ifaceName);
					}
				}
			} catch (KuraException e) {
				s_logger.warn("Exception while trying to restart the Wpa supplicant.", e);
			}
		}
		
		return ret;
	}
	
	@Override
	@Deprecated
	public boolean rollbackDefaultConfiguration() throws KuraException {
		s_logger.debug("rollbackDefaultConfiguration() :: Recovering default configuration ...");
				
		ArrayList<NetworkRollbackItem> rollbackItems = new ArrayList<NetworkRollbackItem>();
				
		if (m_systemService == null) {
			return false;
		}
		
		String dstDataDirectory = m_systemService.getKuraDataDirectory();
		if (dstDataDirectory == null) {
			return false;
		}
		
		int ind = dstDataDirectory.lastIndexOf('/');
		String srcDataDirectory = null;
		if (ind >= 0) {
			srcDataDirectory = "".concat(dstDataDirectory.substring(0, ind+1).concat(".data"));
		}
		
		if (srcDataDirectory == null) {
			return false;
		}
		
		rollbackItems.add(new NetworkRollbackItem(srcDataDirectory + "/kuranet.conf", dstDataDirectory + "/kuranet.conf"));
		//rollbackItems.add(new NetworkRollbackItem(srcDataDirectory + "/firewall", "/etc/init.d/firewall"));
		if (OS_VERSION.equals(KuraConstants.Intel_Edison.getImageName() + "_" + KuraConstants.Intel_Edison.getImageVersion() + "_" + KuraConstants.Intel_Edison.getTargetName())) {
			rollbackItems.add(new NetworkRollbackItem(srcDataDirectory + "/hostapd.conf", "/etc/hostapd/hostapd.conf"));
			rollbackItems.add(new NetworkRollbackItem(srcDataDirectory + "/dhcpd-eth0.conf", "/etc/udhcpd-usb0.conf"));
			rollbackItems.add(new NetworkRollbackItem(srcDataDirectory + "/dhcpd-wlan0.conf", "/etc/udhcpd-wlan0.conf"));
		} else {
			rollbackItems.add(new NetworkRollbackItem(srcDataDirectory + "/hostapd.conf", "/etc/hostapd.conf"));
			rollbackItems.add(new NetworkRollbackItem(srcDataDirectory + "/dhcpd-eth0.conf", "/etc/dhcpd-eth0.conf"));
			rollbackItems.add(new NetworkRollbackItem(srcDataDirectory + "/dhcpd-wlan0.conf", "/etc/dhcpd-wlan0.conf"));
		}
			
		if (OS_VERSION.equals(KuraConstants.Mini_Gateway.getImageName() + "_" + KuraConstants.Mini_Gateway.getImageVersion()) ||
				OS_VERSION.equals(KuraConstants.Raspberry_Pi.getImageName()) || 
				OS_VERSION.equals(KuraConstants.BeagleBone.getImageName()) ||
				OS_VERSION.equals(KuraConstants.Intel_Edison.getImageName() + "_" + KuraConstants.Intel_Edison.getImageVersion() + "_" + KuraConstants.Intel_Edison.getTargetName())) {
			// restore Debian interface configuration
			rollbackItems.add(new NetworkRollbackItem(srcDataDirectory + "/interfaces", "/etc/network/interfaces"));
		} else {
			// restore RedHat interface configuration
			rollbackItems.add(new NetworkRollbackItem(srcDataDirectory + "/ifcfg-eth0", "/etc/sysconfig/network-scripts/ifcfg-eth0"));
			rollbackItems.add(new NetworkRollbackItem(srcDataDirectory + "/ifcfg-eth1", "/etc/sysconfig/network-scripts/ifcfg-eth1"));
			rollbackItems.add(new NetworkRollbackItem(srcDataDirectory + "/ifcfg-wlan0", "/etc/sysconfig/network-scripts/ifcfg-wlan0"));
		}
		
		for (NetworkRollbackItem rollbackItem : rollbackItems) {
			rollbackItem(rollbackItem);
		}
		
		s_logger.debug("rollbackDefaultConfiguration() :: setting network configuration ...");
		ComponentConfiguration networkComponentConfiguration = ((SelfConfiguringComponent)m_networkConfigurationService).getConfiguration();
		if (networkComponentConfiguration != null) {
			try {
				NetworkConfiguration netConfiguration = new NetworkConfiguration(networkComponentConfiguration.getConfigurationProperties());
				m_networkConfigurationService.setNetworkConfiguration(netConfiguration);
			} catch (UnknownHostException e) {
				s_logger.error("relback to snapshot_0 has failed - {}", e); 
			}
		}
		return true;
	}
	
	@Override
	@Deprecated
	public boolean rollbackDefaultFirewallConfiguration() throws KuraException {
		s_logger.debug("rollbackDefaultFirewallConfiguration() :: initializing firewall ...");
		if (m_systemService == null) {
			return false;
		}
		
		String dstDataDirectory = m_systemService.getKuraDataDirectory();
		if (dstDataDirectory == null) {
			return false;
		}
		
		int ind = dstDataDirectory.lastIndexOf('/');
		String srcDataDirectory = null;
		if (ind >= 0) {
			srcDataDirectory = "".concat(dstDataDirectory.substring(0, ind+1).concat(".data"));
		}
		
		if (srcDataDirectory == null) {
			return false;
		}
		
		NetworkRollbackItem firewallRollbackItem = new NetworkRollbackItem(srcDataDirectory + "/iptables", "/etc/sysconfig/iptables");
		rollbackItem(firewallRollbackItem);
		LinuxFirewall.getInstance().initialize();
		LinuxFirewall.getInstance().enable();
		return true;
	}
	
	private void rollbackItem (NetworkRollbackItem rollbackItem) {
		File srcFile = new File (rollbackItem.m_src);
		File dstFile = new File (rollbackItem.m_dst);
		if (srcFile.exists()) {
			try {
				s_logger.debug("rollbackItem() :: copying {} to {} ...", srcFile, dstFile);
				copyFile(srcFile, dstFile);
			} catch (IOException e) {
				s_logger.error("rollbackItem() :: Failed to recover {} file - {}", dstFile, e);
			}
		}
	}
	
	private void copyFile(File sourceFile, File destFile) throws IOException {
	    if(!destFile.exists()) {
	        destFile.createNewFile();
	    }

	    FileInputStream sourceStream= null;
	    FileOutputStream destinationStream= null;
	    FileChannel source = null;
	    FileChannel destination = null;

	    try {
	        sourceStream= new FileInputStream(sourceFile);
	        source = sourceStream.getChannel();
	        destinationStream= new FileOutputStream(destFile);
	        destination = destinationStream.getChannel();
	        destination.transferFrom(source, 0, source.size());
	    } finally {
	        if (source != null) {
	            source.close();
	        }
	        if (destination != null) {
	            destination.close();
	        }
	        if (sourceStream != null) {
	            sourceStream.close();
	        }
	        if (destinationStream != null) {
	            destinationStream.close();
            }
	    }
	}
	
=======
                                            s_logger.debug("checking WifiConfig for {} mode", wifiConfig.getMode());
                                            if (!netConfig.equals(wifiConfig)) {
                                                s_logger.debug("updating WifiConfig for {}", interfaceName);
                                                configurationChanged = true;
                                                if (!modifiedInterfaceNames.contains(interfaceName)) {
                                                    modifiedInterfaceNames.add(interfaceName);
                                                }
                                            } else {
                                                s_logger.debug("not updating WifiConfig for {} because it is unchanged",
                                                        interfaceName);
                                            }
                                        } else {
                                            // Keep the old WifiConfig for the non-selected wifi modes
                                            s_logger.debug("adding other WifiConfig: {}", netConfig);
                                            newNetConfigs.add(netConfig);
                                        }
                                    }
                                } else if (netConfig instanceof DhcpServerConfigIP4) {
                                    if (dhcpServerConfigIP4 == null) {
                                        s_logger.debug("removing DhcpServerConfigIP4 for {}", interfaceName);
                                        configurationChanged = true;
                                        if (!modifiedInterfaceNames.contains(interfaceName)) {
                                            modifiedInterfaceNames.add(interfaceName);
                                        }
                                    } else {
                                        hadDhcpServerConfigIP4 = true;
                                        newNetConfigs.add(dhcpServerConfigIP4);
                                        if (!netConfig.equals(dhcpServerConfigIP4)) {
                                            s_logger.debug("updating DhcpServerConfigIP4 for {}", interfaceName);
                                            configurationChanged = true;
                                            if (!modifiedInterfaceNames.contains(interfaceName)) {
                                                modifiedInterfaceNames.add(interfaceName);
                                            }
                                        } else {
                                            s_logger.debug(
                                                    "not updating DhcpServerConfigIP4 for {} because it is unchanged",
                                                    interfaceName);
                                        }
                                    }
                                } else if (netConfig instanceof FirewallAutoNatConfig) {
                                    if (natConfig == null) {
                                        s_logger.debug("removing FirewallAutoNatConfig for {}", interfaceName);
                                        configurationChanged = true;
                                        if (!modifiedInterfaceNames.contains(interfaceName)) {
                                            modifiedInterfaceNames.add(interfaceName);
                                        }
                                    } else {
                                        hadNatConfig = true;
                                        newNetConfigs.add(natConfig);
                                        if (!netConfig.equals(natConfig)) {
                                            s_logger.debug("updating FirewallAutoNatConfig for {}", interfaceName);
                                            configurationChanged = true;
                                            if (!modifiedInterfaceNames.contains(interfaceName)) {
                                                modifiedInterfaceNames.add(interfaceName);
                                            }
                                        } else {
                                            s_logger.debug(
                                                    "not updating FirewallNatConfig for {} because it is unchanged",
                                                    interfaceName);
                                        }
                                    }
                                } else {
                                    s_logger.debug("Found unsupported configuration: {}", netConfig.toString());
                                }
                            }

                            // add configs that did not match any in the current configuration
                            if (netConfigs != null && !netConfigs.isEmpty()) {
                                for (NetConfig netConfig : netConfigs) {
                                    if (netConfig instanceof NetConfigIP4 && !hadNetConfig4) {
                                        s_logger.debug("adding new NetConfig4 to existing config for {}",
                                                interfaceName);
                                        newNetConfigs.add(netConfig);
                                        configurationChanged = true;
                                        if (!modifiedInterfaceNames.contains(interfaceName)) {
                                            modifiedInterfaceNames.add(interfaceName);
                                        }
                                    }
                                    if (netConfig instanceof NetConfigIP6 && !hadNetConfig6) {
                                        s_logger.debug("adding new NetConfig6 to existing config for {}",
                                                interfaceName);
                                        newNetConfigs.add(netConfig);
                                        configurationChanged = true;
                                        if (!modifiedInterfaceNames.contains(interfaceName)) {
                                            modifiedInterfaceNames.add(interfaceName);
                                        }
                                    }
                                    if (netConfig instanceof WifiConfig && !hadWifiConfig) {
                                        s_logger.debug("adding new WifiConfig to existing config for {}",
                                                interfaceName);
                                        newNetConfigs.add(netConfig);
                                        configurationChanged = true;
                                        if (!modifiedInterfaceNames.contains(interfaceName)) {
                                            modifiedInterfaceNames.add(interfaceName);
                                        }
                                    }
                                    if (netConfig instanceof DhcpServerConfigIP4 && !hadDhcpServerConfigIP4) {
                                        s_logger.debug("adding new DhcpServerConfigIP4 to existing config for {}",
                                                interfaceName);
                                        newNetConfigs.add(netConfig);
                                        configurationChanged = true;
                                        if (!modifiedInterfaceNames.contains(interfaceName)) {
                                            modifiedInterfaceNames.add(interfaceName);
                                        }
                                    }
                                    if (netConfig instanceof FirewallAutoNatConfig && !hadNatConfig) {
                                        s_logger.debug("adding new FirewallAutoNatConfig to existing config for {}",
                                                interfaceName);
                                        newNetConfigs.add(netConfig);
                                        configurationChanged = true;
                                        if (!modifiedInterfaceNames.contains(interfaceName)) {
                                            modifiedInterfaceNames.add(interfaceName);
                                        }
                                    }
                                }
                            }

                            // Update the wifi mode
                            if (newWifiMode != null) {
                                s_logger.debug("setting address config wifiMode to: {}", newWifiMode);
                                ((WifiInterfaceAddressConfigImpl) netInterfaceAddressConfig).setMode(newWifiMode);
                            }

                            // replace with new list
                            for (NetConfig netConfig : newNetConfigs) {
                                s_logger.debug("Current NetConfig: {} :: {}", netConfig.getClass(), netConfig);
                            }
                            ((WifiInterfaceAddressConfigImpl) netInterfaceAddressConfig).setNetConfigs(newNetConfigs);
                        }
                    }
                }
            }

            if (configurationChanged) {
                submitNetworkConfiguration(modifiedInterfaceNames, newNetworkConfiguration);
            }
        } catch (UnknownHostException e) {
            s_logger.warn("Exception while updating WifiInterfaceConfig", e);
        }
    }

    @Override
    public void updateModemInterfaceConfig(String interfaceName, String serialNum, String modemId, int pppNumber,
            boolean autoConnect, int mtu, List<NetConfig> netConfigs) throws KuraException {

        NetConfigIP4 netConfig4 = null;
        NetConfigIP6 netConfig6 = null;
        ModemConfig modemConfig = null;
        boolean hadNetConfig4 = false;
        boolean hadNetConfig6 = false;
        boolean hadModemConfig = false;

        if (netConfigs != null && !netConfigs.isEmpty()) {
            for (NetConfig netConfig : netConfigs) {
                if (!netConfig.isValid()) {
                    throw new KuraException(KuraErrorCode.CONFIGURATION_ERROR,
                            "NetConfig Configuration is invalid: " + netConfig.toString());
                }
                if (netConfig instanceof NetConfigIP4) {
                    netConfig4 = (NetConfigIP4) netConfig;
                } else if (netConfig instanceof NetConfigIP6) {
                    netConfig6 = (NetConfigIP6) netConfig;
                } else if (netConfig instanceof ModemConfig) {
                    modemConfig = (ModemConfig) netConfig;
                }
            }
        }

        // validation
        if (netConfig4 == null && netConfig6 == null) {
            throw new KuraException(KuraErrorCode.CONFIGURATION_REQUIRED_ATTRIBUTE_MISSING,
                    "Either IPv4 or IPv6 configuration must be defined");
        }
        if (modemConfig == null) {
            throw new KuraException(KuraErrorCode.CONFIGURATION_REQUIRED_ATTRIBUTE_MISSING,
                    "Modem configuration must be defined");
        }

        List<String> modifiedInterfaceNames = new ArrayList<String>();
        boolean configurationChanged = false;

        ComponentConfiguration originalNetworkComponentConfiguration = ((SelfConfiguringComponent) this.m_networkConfigurationService)
                .getConfiguration();
        if (originalNetworkComponentConfiguration == null) {
            return;
        }
        try {
            NetworkConfiguration newNetworkConfiguration = new NetworkConfiguration(
                    originalNetworkComponentConfiguration.getConfigurationProperties());
            List<NetInterfaceConfig<? extends NetInterfaceAddressConfig>> netInterfaceConfigs = newNetworkConfiguration
                    .getNetInterfaceConfigs();
            for (NetInterfaceConfig<? extends NetInterfaceAddressConfig> netInterfaceConfig : netInterfaceConfigs) {
                if (netInterfaceConfig.getName().equals(interfaceName)) {
                    // handle MTU
                    if (mtu != netInterfaceConfig.getMTU()) {
                        AbstractNetInterface<?> absNetInterfaceConfig = (AbstractNetInterface<?>) netInterfaceConfig;
                        s_logger.debug("updating MTU for {}", interfaceName);
                        absNetInterfaceConfig.setMTU(mtu);
                        configurationChanged = true;
                        if (!modifiedInterfaceNames.contains(interfaceName)) {
                            modifiedInterfaceNames.add(interfaceName);
                        }
                    }

                    if (netInterfaceConfig instanceof ModemInterfaceConfigImpl) {
                        ModemInterfaceConfigImpl modemInterfaceConfig = (ModemInterfaceConfigImpl) netInterfaceConfig;
                        if (modemId == null) {
                            modemId = "";
                        }

                        // handle modem id
                        if (!modemId.equals(modemInterfaceConfig.getModemIdentifier())) {
                            s_logger.debug("updating Modem identifier: {}", modemId);
                            modemInterfaceConfig.setModemIdentifier(modemId);
                            configurationChanged = true;
                            if (!modifiedInterfaceNames.contains(interfaceName)) {
                                modifiedInterfaceNames.add(interfaceName);
                            }
                        }

                        // handle ppp num
                        if (pppNumber != modemInterfaceConfig.getPppNum()) {
                            s_logger.debug("updating PPP number: {}", pppNumber);
                            modemInterfaceConfig.setPppNum(pppNumber);
                            configurationChanged = true;
                            if (!modifiedInterfaceNames.contains(interfaceName)) {
                                modifiedInterfaceNames.add(interfaceName);
                            }
                        }
                    }

                    // replace existing configs
                    List<? extends NetInterfaceAddressConfig> netInterfaceAddressConfigs = netInterfaceConfig
                            .getNetInterfaceAddresses();
                    if (netInterfaceAddressConfigs != null && !netInterfaceAddressConfigs.isEmpty()) {
                        for (NetInterfaceAddressConfig netInterfaceAddressConfig : netInterfaceAddressConfigs) {
                            List<NetConfig> existingNetConfigs = netInterfaceAddressConfig.getConfigs();
                            List<NetConfig> newNetConfigs = new ArrayList<NetConfig>();
                            for (NetConfig netConfig : existingNetConfigs) {
                                s_logger.debug("looking at existing NetConfig for {} with value: {}", interfaceName,
                                        netConfig);
                                if (netConfig instanceof NetConfigIP4) {
                                    if (netConfig4 == null) {
                                        s_logger.debug("removing NetConfig4 for {}", interfaceName);
                                    } else {
                                        hadNetConfig4 = true;
                                        newNetConfigs.add(netConfig4);
                                        if (!netConfig.equals(netConfig4)) {
                                            s_logger.debug("updating NetConfig4 for {}", interfaceName);
                                            s_logger.debug("Is new State DHCP? {}", netConfig4.isDhcp());
                                            configurationChanged = true;
                                            if (!modifiedInterfaceNames.contains(interfaceName)) {
                                                modifiedInterfaceNames.add(interfaceName);
                                            }
                                        } else {
                                            s_logger.debug("not updating NetConfig4 for {} because it is unchanged",
                                                    interfaceName);
                                        }
                                    }
                                } else if (netConfig instanceof NetConfig6) {
                                    if (netConfig6 == null) {
                                        s_logger.debug("removing NetConfig6 for {}", interfaceName);
                                    } else {
                                        hadNetConfig6 = true;
                                        newNetConfigs.add(netConfig6);
                                        if (!netConfig.equals(netConfig6)) {
                                            s_logger.debug("updating NetConfig6 for {}", interfaceName);
                                            configurationChanged = true;
                                            if (!modifiedInterfaceNames.contains(interfaceName)) {
                                                modifiedInterfaceNames.add(interfaceName);
                                            }
                                        } else {
                                            s_logger.debug("not updating NetConfig6 for {} because it is unchanged",
                                                    interfaceName);
                                        }
                                    }
                                } else if (netConfig instanceof ModemConfig) {
                                    if (modemConfig == null) {
                                        s_logger.debug("removing ModemConfig for {}", interfaceName);
                                    } else {
                                        hadModemConfig = true;
                                        newNetConfigs.add(modemConfig);
                                        if (!netConfig.equals(modemConfig)) {
                                            s_logger.debug("updating ModemConfig for {}", interfaceName);
                                            configurationChanged = true;
                                            if (!modifiedInterfaceNames.contains(interfaceName)) {
                                                modifiedInterfaceNames.add(interfaceName);
                                            }
                                        } else {
                                            s_logger.debug("not updating ModemConfig for {} because it is unchanged",
                                                    interfaceName);
                                        }
                                    }
                                } else {
                                    s_logger.debug("Found unsupported configuration: {}", netConfig.toString());
                                }
                            }

                            // add configs that did not match any in the current configuration
                            if (netConfigs != null && !netConfigs.isEmpty()) {
                                for (NetConfig netConfig : netConfigs) {
                                    if (netConfig instanceof NetConfigIP4 && !hadNetConfig4) {
                                        s_logger.debug("adding new NetConfig4 to existing config for {}",
                                                interfaceName);
                                        newNetConfigs.add(netConfig);
                                        configurationChanged = true;
                                        if (!modifiedInterfaceNames.contains(interfaceName)) {
                                            modifiedInterfaceNames.add(interfaceName);
                                        }
                                    }
                                    if (netConfig instanceof NetConfigIP6 && !hadNetConfig6) {
                                        s_logger.debug("adding new NetConfig6 to existing config for {}",
                                                interfaceName);
                                        newNetConfigs.add(netConfig);
                                        configurationChanged = true;
                                        if (!modifiedInterfaceNames.contains(interfaceName)) {
                                            modifiedInterfaceNames.add(interfaceName);
                                        }
                                    }
                                    if (netConfig instanceof ModemConfig && !hadModemConfig) {
                                        s_logger.debug("adding new ModemConfig to existing config for {}",
                                                interfaceName);
                                        newNetConfigs.add(netConfig);
                                        configurationChanged = true;
                                        if (!modifiedInterfaceNames.contains(interfaceName)) {
                                            modifiedInterfaceNames.add(interfaceName);
                                        }
                                    }
                                }
                            }

                            for (NetConfig netConfig : newNetConfigs) {
                                s_logger.debug("Current NetConfig: {} :: {}", netConfig.getClass(), netConfig);
                            }

                            // replace with new list
                            ((ModemInterfaceAddressConfigImpl) netInterfaceAddressConfig).setNetConfigs(newNetConfigs);
                        }
                    }
                }

                newNetworkConfiguration.addNetInterfaceConfig(netInterfaceConfig);
            }

            if (configurationChanged) {
                submitNetworkConfiguration(modifiedInterfaceNames, newNetworkConfiguration);
            }
        } catch (UnknownHostException e) {
            s_logger.warn("Exception while updating ModemInterfaceConfig", e);
        }
    }

    @Override
    public void enableInterface(String interfaceName, boolean dhcp) throws KuraException {

        try {
            NetInterfaceType type = LinuxNetworkUtil.getType(interfaceName);

            NetInterfaceStatus status = NetInterfaceStatus.netIPv4StatusUnknown;
            WifiMode wifiMode = WifiMode.UNKNOWN;
            WifiConfig wifiConfig = null;
            WifiInterfaceState wifiInterfaceState = null;
            if (type == NetInterfaceType.WIFI) {
                List<NetInterfaceConfig<? extends NetInterfaceAddressConfig>> wifiNetInterfaceConfigs = getWifiInterfaceConfigs();

                List<? extends NetInterfaceAddressConfig> wifiNetInterfaceAddressConfigs = getWifiNetInterfaceAddressConfigs(
                        interfaceName, wifiNetInterfaceConfigs);

                WifiInterfaceAddressConfig wifiInterfaceAddressConfig = getWifiAddressConfig(
                        wifiNetInterfaceAddressConfigs);

                wifiMode = wifiInterfaceAddressConfig.getMode();
                wifiInterfaceState = new WifiInterfaceState(interfaceName, wifiMode);

                for (NetConfig netConfig : wifiInterfaceAddressConfig.getConfigs()) {
                    if (netConfig instanceof NetConfigIP4) {
                        status = ((NetConfigIP4) netConfig).getStatus();
                        s_logger.debug("Interface status is set to {}", status);
                    } else if (netConfig instanceof WifiConfig && ((WifiConfig) netConfig).getMode() == wifiMode) {
                        wifiConfig = (WifiConfig) netConfig;
                    }
                }
            }

            if (!LinuxNetworkUtil.hasAddress(interfaceName) || ((type == NetInterfaceType.WIFI)
                    && (wifiInterfaceState != null) && !wifiInterfaceState.isLinkUp())) {

                s_logger.info("bringing interface {} up", interfaceName);

                if (type == NetInterfaceType.WIFI) {
                    enableWifiInterface(interfaceName, status, wifiMode, wifiConfig);
                }
                if (dhcp) {
                    renewDhcpLease(interfaceName);
                } else {
                    LinuxNetworkUtil.enableInterface(interfaceName);
                }

                // if it isn't up - at least make sure the Ethernet controller is powered on
                if (!LinuxNetworkUtil.hasAddress(interfaceName)) {
                    LinuxNetworkUtil.bringUpDeletingAddress(interfaceName);
                }
            } else {
                s_logger.info("not bringing interface {} up because it is already up", interfaceName);
                if (dhcp) {
                    renewDhcpLease(interfaceName);
                }
            }
        } catch (Exception e) {
            throw new KuraException(KuraErrorCode.INTERNAL_ERROR, e);
        }

    }

    private WifiInterfaceAddressConfig getWifiAddressConfig(
            List<? extends NetInterfaceAddressConfig> wifiNetInterfaceAddressConfigs) {
        for (NetInterfaceAddressConfig wifiNetInterfaceAddressConfig : wifiNetInterfaceAddressConfigs) {
            if (wifiNetInterfaceAddressConfig instanceof WifiInterfaceAddressConfig) {
                return (WifiInterfaceAddressConfig) wifiNetInterfaceAddressConfig;
            }
        }
        return null;
    }

    private List<NetInterfaceConfig<? extends NetInterfaceAddressConfig>> getWifiInterfaceConfigs()
            throws KuraException {
        List<? extends NetInterfaceConfig<? extends NetInterfaceAddressConfig>> netInterfaceConfigs = getNetworkInterfaceConfigs();

        List<NetInterfaceConfig<? extends NetInterfaceAddressConfig>> wifiNetInterfaceConfigs = new ArrayList<NetInterfaceConfig<? extends NetInterfaceAddressConfig>>();
        for (NetInterfaceConfig<? extends NetInterfaceAddressConfig> netInterfaceConfig : netInterfaceConfigs) {
            if (netInterfaceConfig.getType() == NetInterfaceType.WIFI) {
                wifiNetInterfaceConfigs.add(netInterfaceConfig);
            }
        }

        return wifiNetInterfaceConfigs;
    }

    private List<? extends NetInterfaceAddressConfig> getWifiNetInterfaceAddressConfigs(String interfaceName,
            List<NetInterfaceConfig<? extends NetInterfaceAddressConfig>> wifiNetInterfaceConfigs) {
        List<? extends NetInterfaceAddressConfig> wifiNetInterfaceAddresses = null;

        for (NetInterfaceConfig<? extends NetInterfaceAddressConfig> wifiNetInterfaceConfig : wifiNetInterfaceConfigs) {
            if (wifiNetInterfaceConfig.getName().equals(interfaceName)) {
                wifiNetInterfaceAddresses = wifiNetInterfaceConfig.getNetInterfaceAddresses();
                break;
            }
        }

        return wifiNetInterfaceAddresses;
    }

    @Override
    public void disableInterface(String interfaceName) throws KuraException {

        if (!interfaceName.equals("lo")) {
            try {
                if (LinuxNetworkUtil.hasAddress(interfaceName)) {
                    s_logger.info("bringing interface {} down", interfaceName);
                    manageDhcpClient(interfaceName, false);
                    manageDhcpServer(interfaceName, false);

                    // FIXME: can we avoid getting the interface type again and ask for the caller to pass it in?
                    NetInterfaceType type = LinuxNetworkUtil.getType(interfaceName);
                    if (type == NetInterfaceType.WIFI) {
                        disableWifiInterface(interfaceName);
                    }

                    LinuxNetworkUtil.disableInterface(interfaceName);

                } else {
                    s_logger.info("not bringing interface {} down because it is already down", interfaceName);
                    manageDhcpClient(interfaceName, false);
                    manageDhcpServer(interfaceName, false);
                }
            } catch (Exception e) {
                throw new KuraException(KuraErrorCode.INTERNAL_ERROR, e);
            }
        }
    }

    @Override
    public void manageDhcpClient(String interfaceName, boolean enable) throws KuraException {
        try {
            /*
             * int pid = LinuxProcessUtil.getPid(formDhclientCommand(interfaceName, false));
             * if (pid > -1) {
             * s_logger.debug("manageDhcpClient() :: killing {}", formDhclientCommand(interfaceName, false));
             * LinuxProcessUtil.kill(pid);
             * } else {
             * pid = LinuxProcessUtil.getPid(formDhclientCommand(interfaceName, true));
             * if (pid > -1) {
             * s_logger.debug("manageDhcpClient() :: killing {}", formDhclientCommand(interfaceName, true));
             * LinuxProcessUtil.kill(pid);
             * }
             * }
             */
            DhcpClientManager.disable(interfaceName);
            if (enable) {
                renewDhcpLease(interfaceName);
            }
        } catch (Exception e) {
            throw new KuraException(KuraErrorCode.INTERNAL_ERROR, e);
        }
    }

    @Override
    public void manageDhcpServer(String interfaceName, boolean enable) throws KuraException {
        DhcpServerManager.disable(interfaceName);
        if (enable) {
            DhcpServerManager.enable(interfaceName);
        }
    }

    @Override
    public void renewDhcpLease(String interfaceName) throws KuraException {
        DhcpClientManager.releaseCurrentLease(interfaceName);
        DhcpClientManager.enable(interfaceName);
    }

    @Override
    public void manageFirewall(String gatewayIface) throws KuraException {
        // get desired NAT rules interfaces
        LinkedHashSet<NATRule> desiredNatRules = null;
        ComponentConfiguration networkComponentConfiguration = ((SelfConfiguringComponent) this.m_networkConfigurationService)
                .getConfiguration();
        if (gatewayIface != null && networkComponentConfiguration != null) {
            try {
                NetworkConfiguration netConfiguration = new NetworkConfiguration(
                        networkComponentConfiguration.getConfigurationProperties());
                List<NetInterfaceConfig<? extends NetInterfaceAddressConfig>> netInterfaceConfigs = netConfiguration
                        .getNetInterfaceConfigs();
                for (NetInterfaceConfig<? extends NetInterfaceAddressConfig> netInterfaceConfig : netInterfaceConfigs) {
                    String ifaceName = netInterfaceConfig.getName();
                    List<? extends NetInterfaceAddressConfig> netInterfaceAddressConfigs = netInterfaceConfig
                            .getNetInterfaceAddresses();
                    if (netInterfaceAddressConfigs != null && !netInterfaceAddressConfigs.isEmpty()) {
                        for (NetInterfaceAddressConfig netInterfaceAddressConfig : netInterfaceAddressConfigs) {
                            List<NetConfig> existingNetConfigs = netInterfaceAddressConfig.getConfigs();
                            if (existingNetConfigs != null && !existingNetConfigs.isEmpty()) {
                                for (NetConfig netConfig : existingNetConfigs) {
                                    if (netConfig instanceof FirewallAutoNatConfig) {
                                        if (desiredNatRules == null) {
                                            desiredNatRules = new LinkedHashSet<NATRule>();
                                        }
                                        desiredNatRules.add(new NATRule(ifaceName, gatewayIface, true));
                                    }
                                }
                            }
                        }
                    }
                }
            } catch (UnknownHostException e) {
                s_logger.warn("Exception while updating firewall configuration", e);
            }
        }

        LinuxFirewall firewall = LinuxFirewall.getInstance();
        if (desiredNatRules != null) {
            firewall.replaceAllNatRules(desiredNatRules);
        } else {
            firewall.deleteAllAutoNatRules();
        }

        firewall.enable();
    }

    @Override
    public List<NetConfig> getFirewallConfiguration() throws KuraException {
        s_logger.debug("getting the firewall configuration");
        return this.m_firewallConfigurationService.getFirewallConfiguration().getConfigs();
    }

    @Override
    public void setFirewallOpenPortConfiguration(
            List<FirewallOpenPortConfigIP<? extends IPAddress>> firewallConfiguration) throws KuraException {
        this.m_firewallConfigurationService.setFirewallOpenPortConfiguration(firewallConfiguration);
        submitFirewallConfiguration();
    }

    @Override
    public void setFirewallPortForwardingConfiguration(
            List<FirewallPortForwardConfigIP<? extends IPAddress>> firewallConfiguration) throws KuraException {
        this.m_firewallConfigurationService.setFirewallPortForwardingConfiguration(firewallConfiguration);
        submitFirewallConfiguration();
    }

    @Override
    public void setFirewallNatConfiguration(List<FirewallNatConfig> natConfigs) throws KuraException {
        this.m_firewallConfigurationService.setFirewallNatConfiguration(natConfigs);
        submitFirewallConfiguration();
    }

    @Override
    public Map<String, WifiHotspotInfo> getWifiHotspots(String ifaceName) throws KuraException {
        Map<String, WifiHotspotInfo> mWifiHotspotInfo = new HashMap<String, WifiHotspotInfo>();
        WifiMode wifiMode = WifiMode.UNKNOWN;
        List<? extends NetInterfaceConfig<? extends NetInterfaceAddressConfig>> netInterfaceConfigs = getNetworkInterfaceConfigs();
        for (NetInterfaceConfig<? extends NetInterfaceAddressConfig> netInterfaceConfig : netInterfaceConfigs) {
            if (netInterfaceConfig.getName().equals(ifaceName)) {
                List<? extends NetInterfaceAddressConfig> netInterfaceAddresses = netInterfaceConfig
                        .getNetInterfaceAddresses();
                if (netInterfaceAddresses != null) {
                    for (NetInterfaceAddressConfig netInterfaceAddress : netInterfaceAddresses) {
                        if (netInterfaceAddress instanceof WifiInterfaceAddressConfig) {
                            wifiMode = ((WifiInterfaceAddressConfig) netInterfaceAddress).getMode();
                        }
                    }
                }
                break;
            }
        }

        try {
            if (wifiMode == WifiMode.MASTER) {
                reloadKernelModule(ifaceName, WifiMode.INFRA);
                WpaSupplicantConfigWriter wpaSupplicantConfigWriter = WpaSupplicantConfigWriter.getInstance();
                wpaSupplicantConfigWriter.generateTempWpaSupplicantConf();

                s_logger.debug("getWifiHotspots() :: Starting temporary instance of wpa_supplicant");
                StringBuilder key = new StringBuilder("net.interface." + ifaceName + ".config.wifi.infra.driver");
                String driver = KuranetConfig.getProperty(key.toString());
                WpaSupplicantManager.startTemp(ifaceName, WifiMode.INFRA, driver);
                wifiModeWait(ifaceName, WifiMode.INFRA, 10);
            }

            s_logger.info("getWifiHotspots() :: scanning for available access points ...");
            IScanTool scanTool = ScanTool.get(ifaceName);
            if (scanTool != null) {
                List<WifiAccessPoint> wifiAccessPoints = scanTool.scan();
                for (WifiAccessPoint wap : wifiAccessPoints) {

                    if (wap.getSSID() == null || wap.getSSID().length() == 0) {
                        s_logger.debug("Skipping hidden SSID");
                        continue;
                    }

                    // if (!wap.getSSID().matches(SSID_REGEXP)){
                    // s_logger.debug("Skipping undesired SSID");
                    // continue;
                    // }

                    s_logger.trace("getWifiHotspots() :: SSID={}", wap.getSSID());
                    s_logger.trace("getWifiHotspots() :: Signal={}", wap.getStrength());
                    s_logger.trace("getWifiHotspots() :: Frequency={}", wap.getFrequency());

                    byte[] baMacAddress = wap.getHardwareAddress();
                    StringBuffer sbMacAddress = new StringBuffer();
                    for (int i = 0; i < baMacAddress.length; i++) {
                        sbMacAddress.append(String.format("%02x", baMacAddress[i] & 0x0ff).toUpperCase());
                        if (i < baMacAddress.length - 1) {
                            sbMacAddress.append(':');
                        }
                    }

                    WifiSecurity wifiSecurity = WifiSecurity.NONE;

                    EnumSet<WifiSecurity> esWpaSecurity = wap.getWpaSecurity();
                    if (esWpaSecurity != null && !esWpaSecurity.isEmpty()) {
                        wifiSecurity = WifiSecurity.SECURITY_WPA;

                        Iterator<WifiSecurity> itWpaSecurity = esWpaSecurity.iterator();
                        while (itWpaSecurity.hasNext()) {
                            s_logger.trace("getWifiHotspots() :: WPA Security={}", itWpaSecurity.next());
                        }
                    }

                    EnumSet<WifiSecurity> esRsnSecurity = wap.getRsnSecurity();
                    if (esRsnSecurity != null && !esRsnSecurity.isEmpty()) {
                        if (wifiSecurity == WifiSecurity.SECURITY_WPA) {
                            wifiSecurity = WifiSecurity.SECURITY_WPA_WPA2;
                        } else {
                            wifiSecurity = WifiSecurity.SECURITY_WPA2;
                        }
                        Iterator<WifiSecurity> itRsnSecurity = esRsnSecurity.iterator();
                        while (itRsnSecurity.hasNext()) {
                            s_logger.trace("getWifiHotspots() :: RSN Security={}", itRsnSecurity.next());
                        }
                    }

                    if (wifiSecurity == WifiSecurity.NONE) {
                        List<String> capabilities = wap.getCapabilities();
                        if (capabilities != null && !capabilities.isEmpty()) {
                            for (String capab : capabilities) {
                                if (capab.equals("Privacy")) {
                                    wifiSecurity = WifiSecurity.SECURITY_WEP;
                                    break;
                                }
                            }
                        }
                    }

                    int frequency = (int) wap.getFrequency();
                    int channel = frequencyMhz2Channel(frequency);

                    EnumSet<WifiSecurity> pairCiphers = EnumSet.noneOf(WifiSecurity.class);
                    EnumSet<WifiSecurity> groupCiphers = EnumSet.noneOf(WifiSecurity.class);
                    if (wifiSecurity == WifiSecurity.SECURITY_WPA_WPA2) {
                        Iterator<WifiSecurity> itWpaSecurity = esWpaSecurity.iterator();
                        while (itWpaSecurity.hasNext()) {
                            WifiSecurity securityEntry = itWpaSecurity.next();
                            if (securityEntry == WifiSecurity.PAIR_CCMP || securityEntry == WifiSecurity.PAIR_TKIP) {
                                pairCiphers.add(securityEntry);
                            } else if (securityEntry == WifiSecurity.GROUP_CCMP
                                    || securityEntry == WifiSecurity.GROUP_TKIP) {
                                groupCiphers.add(securityEntry);
                            }
                        }
                        Iterator<WifiSecurity> itRsnSecurity = esRsnSecurity.iterator();
                        while (itRsnSecurity.hasNext()) {
                            WifiSecurity securityEntry = itRsnSecurity.next();
                            if (securityEntry == WifiSecurity.PAIR_CCMP || securityEntry == WifiSecurity.PAIR_TKIP) {
                                if (!pairCiphers.contains(securityEntry)) {
                                    pairCiphers.add(securityEntry);
                                }
                            } else if (securityEntry == WifiSecurity.GROUP_CCMP
                                    || securityEntry == WifiSecurity.GROUP_TKIP) {
                                if (!groupCiphers.contains(securityEntry)) {
                                    groupCiphers.add(securityEntry);
                                }
                            }
                        }
                    } else if (wifiSecurity == WifiSecurity.SECURITY_WPA) {
                        Iterator<WifiSecurity> itWpaSecurity = esWpaSecurity.iterator();
                        while (itWpaSecurity.hasNext()) {
                            WifiSecurity securityEntry = itWpaSecurity.next();
                            if (securityEntry == WifiSecurity.PAIR_CCMP || securityEntry == WifiSecurity.PAIR_TKIP) {
                                pairCiphers.add(securityEntry);
                            } else if (securityEntry == WifiSecurity.GROUP_CCMP
                                    || securityEntry == WifiSecurity.GROUP_TKIP) {
                                groupCiphers.add(securityEntry);
                            }
                        }
                    } else if (wifiSecurity == WifiSecurity.SECURITY_WPA2) {
                        Iterator<WifiSecurity> itRsnSecurity = esRsnSecurity.iterator();
                        while (itRsnSecurity.hasNext()) {
                            WifiSecurity securityEntry = itRsnSecurity.next();
                            if (securityEntry == WifiSecurity.PAIR_CCMP || securityEntry == WifiSecurity.PAIR_TKIP) {
                                pairCiphers.add(securityEntry);
                            } else if (securityEntry == WifiSecurity.GROUP_CCMP
                                    || securityEntry == WifiSecurity.GROUP_TKIP) {
                                groupCiphers.add(securityEntry);
                            }
                        }
                    }

                    WifiHotspotInfo wifiHotspotInfo = new WifiHotspotInfo(wap.getSSID(), sbMacAddress.toString(),
                            0 - wap.getStrength(), channel, frequency, wifiSecurity, pairCiphers, groupCiphers);
                    mWifiHotspotInfo.put(wap.getSSID(), wifiHotspotInfo);
                }
            }

            if (wifiMode == WifiMode.MASTER) {
                if (WpaSupplicantManager.isTempRunning()) {
                    s_logger.debug("getWifiHotspots() :: stoping temporary instance of wpa_supplicant");
                    WpaSupplicantManager.stop(ifaceName);
                }
                reloadKernelModule(ifaceName, WifiMode.MASTER);
            }
        } catch (Throwable t) {
            throw new KuraException(KuraErrorCode.INTERNAL_ERROR, t, "scan operation has failed");
        }

        return mWifiHotspotInfo;
    }

    @Override
    public boolean verifyWifiCredentials(String ifaceName, WifiConfig wifiConfig, int tout) {

        boolean ret = false;
        boolean restartSupplicant = false;
        WpaSupplicantConfigWriter wpaSupplicantConfigWriter = WpaSupplicantConfigWriter.getInstance();
        try {
            wpaSupplicantConfigWriter.generateTempWpaSupplicantConf(wifiConfig, ifaceName);

            if (WpaSupplicantManager.isRunning(ifaceName)) {
                s_logger.debug("verifyWifiCredentials() :: stoping wpa_supplicant");
                WpaSupplicantManager.stop(ifaceName);
                restartSupplicant = true;
            }
            s_logger.debug("verifyWifiCredentials() :: Restarting temporary instance of wpa_supplicant");
            WpaSupplicantManager.startTemp(ifaceName, WifiMode.INFRA, wifiConfig.getDriver());
            wifiModeWait(ifaceName, WifiMode.INFRA, 10);
            ret = isWifiConnectionCompleted(ifaceName, tout);

            if (WpaSupplicantManager.isTempRunning()) {
                s_logger.debug("verifyWifiCredentials() :: stopping temporary instance of wpa_supplicant");
                WpaSupplicantManager.stop(ifaceName);
            }
        } catch (KuraException e) {
            s_logger.warn("Exception while managing the temporary instance of the Wpa supplicant.", e);
        }

        if (restartSupplicant) {
            try {
                s_logger.debug("verifyWifiCredentials() :: Restarting wpa_supplicant");
                WpaSupplicant wpaSupplicant = WpaSupplicant.getWpaSupplicant(ifaceName);
                if (wpaSupplicant != null) {
                    WpaSupplicantManager.start(ifaceName, wpaSupplicant.getMode(), wpaSupplicant.getDriver());
                    if (isWifiConnectionCompleted(ifaceName, tout)) {
                        renewDhcpLease(ifaceName);
                    }
                }
            } catch (KuraException e) {
                s_logger.warn("Exception while trying to restart the Wpa supplicant.", e);
            }
        }

        return ret;
    }

    @Override
    @Deprecated
    public boolean rollbackDefaultConfiguration() throws KuraException {
        s_logger.debug("rollbackDefaultConfiguration() :: Recovering default configuration ...");

        ArrayList<NetworkRollbackItem> rollbackItems = new ArrayList<NetworkRollbackItem>();

        if (this.m_systemService == null) {
            return false;
        }

        String dstDataDirectory = this.m_systemService.getKuraDataDirectory();
        if (dstDataDirectory == null) {
            return false;
        }

        int ind = dstDataDirectory.lastIndexOf('/');
        String srcDataDirectory = null;
        if (ind >= 0) {
            srcDataDirectory = "".concat(dstDataDirectory.substring(0, ind + 1).concat(".data"));
        }

        if (srcDataDirectory == null) {
            return false;
        }

        rollbackItems
                .add(new NetworkRollbackItem(srcDataDirectory + "/kuranet.conf", dstDataDirectory + "/kuranet.conf"));
        // rollbackItems.add(new NetworkRollbackItem(srcDataDirectory + "/firewall", "/etc/init.d/firewall"));
        if (OS_VERSION.equals(KuraConstants.Intel_Edison.getImageName() + "_"
                + KuraConstants.Intel_Edison.getImageVersion() + "_" + KuraConstants.Intel_Edison.getTargetName())) {
            rollbackItems.add(new NetworkRollbackItem(srcDataDirectory + "/hostapd.conf", "/etc/hostapd/hostapd.conf"));
            rollbackItems.add(new NetworkRollbackItem(srcDataDirectory + "/dhcpd-eth0.conf", "/etc/udhcpd-usb0.conf"));
            rollbackItems
                    .add(new NetworkRollbackItem(srcDataDirectory + "/dhcpd-wlan0.conf", "/etc/udhcpd-wlan0.conf"));
        } else {
            rollbackItems.add(new NetworkRollbackItem(srcDataDirectory + "/hostapd.conf", "/etc/hostapd.conf"));
            rollbackItems.add(new NetworkRollbackItem(srcDataDirectory + "/dhcpd-eth0.conf", "/etc/dhcpd-eth0.conf"));
            rollbackItems.add(new NetworkRollbackItem(srcDataDirectory + "/dhcpd-wlan0.conf", "/etc/dhcpd-wlan0.conf"));
        }

        if (OS_VERSION
                .equals(KuraConstants.Mini_Gateway.getImageName() + "_" + KuraConstants.Mini_Gateway.getImageVersion())
                || OS_VERSION.equals(KuraConstants.Raspberry_Pi.getImageName())
                || OS_VERSION.equals(KuraConstants.BeagleBone.getImageName())
                || OS_VERSION.equals(
                        KuraConstants.Intel_Edison.getImageName() + "_" + KuraConstants.Intel_Edison.getImageVersion()
                                + "_" + KuraConstants.Intel_Edison.getTargetName())) {
            // restore Debian interface configuration
            rollbackItems.add(new NetworkRollbackItem(srcDataDirectory + "/interfaces", "/etc/network/interfaces"));
        } else {
            // restore RedHat interface configuration
            rollbackItems.add(new NetworkRollbackItem(srcDataDirectory + "/ifcfg-eth0",
                    "/etc/sysconfig/network-scripts/ifcfg-eth0"));
            rollbackItems.add(new NetworkRollbackItem(srcDataDirectory + "/ifcfg-eth1",
                    "/etc/sysconfig/network-scripts/ifcfg-eth1"));
            rollbackItems.add(new NetworkRollbackItem(srcDataDirectory + "/ifcfg-wlan0",
                    "/etc/sysconfig/network-scripts/ifcfg-wlan0"));
        }

        for (NetworkRollbackItem rollbackItem : rollbackItems) {
            rollbackItem(rollbackItem);
        }

        s_logger.debug("rollbackDefaultConfiguration() :: setting network configuration ...");
        ComponentConfiguration networkComponentConfiguration = ((SelfConfiguringComponent) this.m_networkConfigurationService)
                .getConfiguration();
        if (networkComponentConfiguration != null) {
            try {
                NetworkConfiguration netConfiguration = new NetworkConfiguration(
                        networkComponentConfiguration.getConfigurationProperties());
                this.m_networkConfigurationService.setNetworkConfiguration(netConfiguration);
            } catch (UnknownHostException e) {
                s_logger.error("relback to snapshot_0 has failed - {}", e);
            }
        }
        return true;
    }

    @Override
    @Deprecated
    public boolean rollbackDefaultFirewallConfiguration() throws KuraException {
        s_logger.debug("rollbackDefaultFirewallConfiguration() :: initializing firewall ...");
        if (this.m_systemService == null) {
            return false;
        }

        String dstDataDirectory = this.m_systemService.getKuraDataDirectory();
        if (dstDataDirectory == null) {
            return false;
        }

        int ind = dstDataDirectory.lastIndexOf('/');
        String srcDataDirectory = null;
        if (ind >= 0) {
            srcDataDirectory = "".concat(dstDataDirectory.substring(0, ind + 1).concat(".data"));
        }

        if (srcDataDirectory == null) {
            return false;
        }

        NetworkRollbackItem firewallRollbackItem = new NetworkRollbackItem(srcDataDirectory + "/iptables",
                "/etc/sysconfig/iptables");
        rollbackItem(firewallRollbackItem);
        LinuxFirewall.getInstance().initialize();
        LinuxFirewall.getInstance().enable();
        return true;
    }

    private void rollbackItem(NetworkRollbackItem rollbackItem) {
        File srcFile = new File(rollbackItem.m_src);
        File dstFile = new File(rollbackItem.m_dst);
        if (srcFile.exists()) {
            try {
                s_logger.debug("rollbackItem() :: copying {} to {} ...", srcFile, dstFile);
                copyFile(srcFile, dstFile);
            } catch (IOException e) {
                s_logger.error("rollbackItem() :: Failed to recover {} file - {}", dstFile, e);
            }
        }
    }

    private void copyFile(File sourceFile, File destFile) throws IOException {
        if (!destFile.exists()) {
            destFile.createNewFile();
        }

        FileInputStream sourceStream = null;
        FileOutputStream destinationStream = null;
        FileChannel source = null;
        FileChannel destination = null;

        try {
            sourceStream = new FileInputStream(sourceFile);
            source = sourceStream.getChannel();
            destinationStream = new FileOutputStream(destFile);
            destination = destinationStream.getChannel();
            destination.transferFrom(source, 0, source.size());
        } finally {
            if (source != null) {
                source.close();
            }
            if (destination != null) {
                destination.close();
            }
            if (sourceStream != null) {
                sourceStream.close();
            }
            if (destinationStream != null) {
                destinationStream.close();
            }
        }
    }

>>>>>>> e3f74823
    @Override
    public void handleEvent(Event event) {
        s_logger.debug("handleEvent - topic: {}", event.getTopic());
        String topic = event.getTopic();
        if (topic.equals(NetworkConfigurationChangeEvent.NETWORK_EVENT_CONFIG_CHANGE_TOPIC)) {
            this.m_pendingNetworkConfigurationChange = false;
        } else if (topic.equals(FirewallConfigurationChangeEvent.FIREWALL_EVENT_CONFIG_CHANGE_TOPIC)) {
            this.m_pendingFirewallConfigurationChange = false;
        }
    }

    private boolean isWifiConnectionCompleted(String ifaceName, int tout) throws KuraException {

        boolean ret = false;
        long start = System.currentTimeMillis();
        do {
            try {
                Thread.sleep(2000);
            } catch (InterruptedException e) {
            }
            WpaSupplicantStatus wpaSupplicantStatus = new WpaSupplicantStatus(ifaceName);
            String wpaState = wpaSupplicantStatus.getWpaState();
            if (wpaState != null && wpaState.equals("COMPLETED")) {
                ret = true;
                break;
            }
        } while (System.currentTimeMillis() - start < tout * 1000);

        return ret;
    }

    private void wifiModeWait(String ifaceName, WifiMode mode, int tout) {
        long startTimer = System.currentTimeMillis();
        do {
            try {
                Thread.sleep(1000);
            } catch (InterruptedException e) {
            }
            try {
                if (LinuxNetworkUtil.getWifiMode(ifaceName) == mode) {
                    break;
                }
            } catch (KuraException e) {
                s_logger.error("wifiModeWait() :: Failed to obtain WiFi mode - {}", e);
            }
        } while (System.currentTimeMillis() - startTimer < 1000L * tout);
    }
<<<<<<< HEAD
	
	// ----------------------------------------------------------------
	//
	//   Private Methods
	//
	// ----------------------------------------------------------------	
	private void enableWifiInterface(String ifaceName, NetInterfaceStatus status, WifiMode wifiMode, WifiConfig wifiConfig) throws KuraException {
		
	    // ignore mon.* interface
	    if(ifaceName.startsWith("mon.")) {
	        return;
	    }
	    // ignore redpine vlan interface 
=======

    // ----------------------------------------------------------------
    //
    // Private Methods
    //
    // ----------------------------------------------------------------

    // TODO: simplify method signature. Probably we could take the mode from the wifiConfig.
    private void enableWifiInterface(String ifaceName, NetInterfaceStatus status, WifiMode wifiMode,
            WifiConfig wifiConfig) throws KuraException {

        // ignore mon.* interface
        if (ifaceName.startsWith("mon.")) {
            return;
        }
        // ignore redpine vlan interface
>>>>>>> e3f74823
        if (ifaceName.startsWith("rpine")) {
            return;
        }
<<<<<<< HEAD
	    
        
	    
=======

>>>>>>> e3f74823
        s_logger.debug("Configuring {} for {} mode", ifaceName, wifiMode);

        s_logger.debug("Stopping hostapd and wpa_supplicant");
        HostapdManager.stop(ifaceName);
        WpaSupplicantManager.stop(ifaceName);
<<<<<<< HEAD
        
        if (status == NetInterfaceStatus.netIPv4StatusEnabledLAN
                && wifiMode.equals(WifiMode.MASTER)) {
            
            s_logger.debug("Starting hostapd");
            HostapdManager.start(ifaceName);
            
        } else if((status == NetInterfaceStatus.netIPv4StatusEnabledLAN || status == NetInterfaceStatus.netIPv4StatusEnabledWAN)
=======

        if (status == NetInterfaceStatus.netIPv4StatusEnabledLAN && wifiMode.equals(WifiMode.MASTER)) {

            s_logger.debug("Starting hostapd");
            HostapdManager.start(ifaceName);

        } else if ((status == NetInterfaceStatus.netIPv4StatusEnabledLAN
                || status == NetInterfaceStatus.netIPv4StatusEnabledWAN)
>>>>>>> e3f74823
                && (wifiMode.equals(WifiMode.INFRA) || wifiMode.equals(WifiMode.ADHOC))) {

            if (wifiConfig != null) {
                s_logger.debug("Starting wpa_supplicant");
                WpaSupplicantManager.start(ifaceName, wifiMode, wifiConfig.getDriver());
                if (isWifiConnectionCompleted(ifaceName, 60)) {
<<<<<<< HEAD
                	s_logger.debug("WiFi Connection Completed on {} !", ifaceName);
                } else {
                	s_logger.warn("Failed to complete WiFi Connection on {}", ifaceName);
=======
                    s_logger.debug("WiFi Connection Completed on {} !", ifaceName);
                } else {
                    s_logger.warn("Failed to complete WiFi Connection on {}", ifaceName);
>>>>>>> e3f74823
                }
            } else {
                s_logger.warn("No WifiConfig configured for mode " + wifiMode);
            }
        } else {
            s_logger.debug("Invalid wifi configuration - NetInterfaceStatus: {}, WifiMode:{}", status, wifiMode);
        }
<<<<<<< HEAD
	}
	
	private void disableWifiInterface (String ifaceName) throws KuraException {
	    s_logger.debug("Stopping hostapd and wpa_supplicant");
		HostapdManager.stop(ifaceName);
		WpaSupplicantManager.stop(ifaceName);
	}
	
	
	// Submit new configuration, waiting for network configuration change event before returning
	private void submitNetworkConfiguration(List<String> modifiedInterfaceNames, NetworkConfiguration networkConfiguration) throws KuraException {
		short timeout = 30;		// in seconds
	    
	    m_pendingNetworkConfigurationChange = true;
	    if(modifiedInterfaceNames != null && !modifiedInterfaceNames.isEmpty()) {
	    	networkConfiguration.setModifiedInterfaceNames(modifiedInterfaceNames);
	    	s_logger.debug("Set modified interface names: {}", modifiedInterfaceNames.toString());
	    }
	    m_networkConfigurationService.setNetworkConfiguration(networkConfiguration);
	    m_configurationService.snapshot();
	    
        while(m_pendingNetworkConfigurationChange && timeout > 0) {
=======
    }

    private void disableWifiInterface(String ifaceName) throws KuraException {
        s_logger.debug("Stopping hostapd and wpa_supplicant");
        HostapdManager.stop(ifaceName);
        WpaSupplicantManager.stop(ifaceName);
    }

    // Submit new configuration, waiting for network configuration change event before returning
    private void submitNetworkConfiguration(List<String> modifiedInterfaceNames,
            NetworkConfiguration networkConfiguration) throws KuraException {
        short timeout = 30;		// in seconds

        this.m_pendingNetworkConfigurationChange = true;
        if (modifiedInterfaceNames != null && !modifiedInterfaceNames.isEmpty()) {
            networkConfiguration.setModifiedInterfaceNames(modifiedInterfaceNames);
            s_logger.debug("Set modified interface names: {}", modifiedInterfaceNames.toString());
        }
        this.m_networkConfigurationService.setNetworkConfiguration(networkConfiguration);
        this.m_configurationService.snapshot();

        while (this.m_pendingNetworkConfigurationChange && timeout > 0) {
>>>>>>> e3f74823
            timeout -= 0.5;
            try {
                Thread.sleep(500);
            } catch (InterruptedException e) {
                // ignore
            }
        }

        if (this.m_pendingNetworkConfigurationChange) {
            s_logger.warn("Did not receive a network configuration change event");
            this.m_pendingNetworkConfigurationChange = false;
        }
<<<<<<< HEAD
	}
	
	private void submitFirewallConfiguration() throws KuraException {
		// TODO
		short timeout = 30;		// in seconds
	    
	    m_pendingFirewallConfigurationChange = true; //WTF: why this is set to true? the while and the if will be always executed!
	    
	    m_configurationService.snapshot();
	    
        while(m_pendingFirewallConfigurationChange && timeout > 0) {
=======
    }

    private void submitFirewallConfiguration() throws KuraException {
        // TODO
        short timeout = 30;		// in seconds

        this.m_pendingFirewallConfigurationChange = true; // WTF: why this is set to true? the while and the if will be
        // always executed!

        this.m_configurationService.snapshot();

        while (this.m_pendingFirewallConfigurationChange && timeout > 0) {
>>>>>>> e3f74823
            timeout -= 0.5;
            try {
                Thread.sleep(500);
            } catch (InterruptedException e) {
                // ignore
            }
        }

        if (this.m_pendingFirewallConfigurationChange) {
            s_logger.warn("Did not receive a firewall configuration change event");
            this.m_pendingFirewallConfigurationChange = false;
        }
<<<<<<< HEAD
	}
	
	private int frequencyMhz2Channel(int frequency) {
		return (frequency - 2407)/5;
	}
=======
    }

    private int frequencyMhz2Channel(int frequency) {
        return (frequency - 2407) / 5;
    }

    private void reloadKernelModule(String interfaceName, WifiMode wifiMode) throws KuraException {
        s_logger.info("monitor() :: reload {} using kernel module for WiFi mode {}", interfaceName, wifiMode);
        LinuxNetworkUtil.unloadKernelModule(interfaceName);
        LinuxNetworkUtil.loadKernelModule(interfaceName, wifiMode);
    }

>>>>>>> e3f74823
}<|MERGE_RESOLUTION|>--- conflicted
+++ resolved
@@ -88,21 +88,6 @@
 
 public class NetworkAdminServiceImpl implements NetworkAdminService, EventHandler {
 
-<<<<<<< HEAD
-	private static final Logger s_logger = LoggerFactory.getLogger(NetworkAdminServiceImpl.class);
-	
-	private static final String OS_VERSION = System.getProperty("kura.os.version");
-	
-    private ComponentContext                   m_ctx;
-	private ConfigurationService               m_configurationService;
-	private NetworkConfigurationService		   m_networkConfigurationService;
-	private FirewallConfigurationService 	   m_firewallConfigurationService;	
-	private SystemService 					   m_systemService;
-	
-	private boolean m_pendingNetworkConfigurationChange = false;
-	private boolean m_pendingFirewallConfigurationChange = false;
-	
-=======
     private static final Logger s_logger = LoggerFactory.getLogger(NetworkAdminServiceImpl.class);
 
     private static final String OS_VERSION = System.getProperty("kura.os.version");
@@ -116,27 +101,10 @@
     private boolean m_pendingNetworkConfigurationChange = false;
     private boolean m_pendingFirewallConfigurationChange = false;
 
->>>>>>> e3f74823
     private final static String[] EVENT_TOPICS = new String[] {
             NetworkConfigurationChangeEvent.NETWORK_EVENT_CONFIG_CHANGE_TOPIC, };
 
     private class NetworkRollbackItem {
-<<<<<<< HEAD
-		String m_src; 
-		String m_dst;
-		NetworkRollbackItem(String src, String dst) {
-			m_src = src; 
-			m_dst = dst;
-		}
-	}
-
-	
-	// ----------------------------------------------------------------
-	//
-	//   Dependencies
-	//
-	// ----------------------------------------------------------------
-=======
 
         String m_src;
         String m_dst;
@@ -152,7 +120,6 @@
     // Dependencies
     //
     // ----------------------------------------------------------------
->>>>>>> e3f74823
     public void setConfigurationService(ConfigurationService configurationService) {
         this.m_configurationService = configurationService;
     }
@@ -195,22 +162,6 @@
 
         s_logger.debug("Activating NetworkAdmin Service...");
         // save the bundle context
-<<<<<<< HEAD
-        m_ctx = componentContext;
-
-		//since we are just starting up, start named if needed
-		LinuxNamed linuxNamed;
-		try {
-			linuxNamed = LinuxNamed.getInstance();
-			if(linuxNamed.isConfigured()) {
-				linuxNamed.disable();
-				linuxNamed.enable();
-			}
-		} catch (KuraException e) {
-		    s_logger.warn("Exception while activating NetworkAdmin Service!", e);
-		}
-		
-=======
         this.m_ctx = componentContext;
 
         // since we are just starting up, start named if needed
@@ -225,380 +176,10 @@
             s_logger.warn("Exception while activating NetworkAdmin Service!", e);
         }
 
->>>>>>> e3f74823
         Dictionary<String, String[]> d = new Hashtable<String, String[]>();
         d.put(EventConstants.EVENT_TOPIC, EVENT_TOPICS);
         this.m_ctx.getBundleContext().registerService(EventHandler.class.getName(), this, d);
         s_logger.debug("Done Activating NetworkAdmin Service...");
-<<<<<<< HEAD
-	}
-	
-	
-	protected void deactivate(ComponentContext componentContext) 
-	{
-	}
-
-	@Override
-	// FIME: This api should be deprecated in favor of the following signature:
-	// List<? extends NetInterfaceConfig<? extends NetInterfaceAddressConfig>> getNetworkInterfaceConfigs()
-	public List<? extends NetInterfaceConfig<? extends NetInterfaceAddressConfig>> getNetworkInterfaceConfigs() throws KuraException {
-	    
-		try {
-			s_logger.debug("Getting all networkInterfaceConfigs");
-			return m_networkConfigurationService.getNetworkConfiguration().getNetInterfaceConfigs();
-		} catch (Exception e) {
-			throw new KuraException(KuraErrorCode.INTERNAL_ERROR, e);
-		}
-	}
-
-	@Override
-	public List<NetConfig> getNetworkInterfaceConfigs(String interfaceName)
-			throws KuraException {
-	    
-	    ArrayList<NetConfig> netConfigs = new ArrayList<NetConfig>();
-	    NetworkConfiguration networkConfig = m_networkConfigurationService.getNetworkConfiguration();
-	    if (interfaceName != null && networkConfig != null) {
-	    	try {
-	    		s_logger.debug("Getting networkInterfaceConfigs for {}", interfaceName);
-				if (networkConfig.getNetInterfaceConfigs() != null && !networkConfig.getNetInterfaceConfigs().isEmpty()) {
-		    	    for (NetInterfaceConfig<? extends NetInterfaceAddressConfig> netInterfaceConfig : networkConfig.getNetInterfaceConfigs()) {
-		    	        if(interfaceName.equals(netInterfaceConfig.getName())) {
-		    	            List<? extends NetInterfaceAddressConfig> netInterfaceAddressConfigs = netInterfaceConfig.getNetInterfaceAddresses();
-		    	            if(netInterfaceAddressConfigs != null && !netInterfaceAddressConfigs.isEmpty()) {
-		        	            for(NetInterfaceAddressConfig netInterfaceAddressConfig : netInterfaceAddressConfigs) {
-		        	                netConfigs.addAll(netInterfaceAddressConfig.getConfigs());
-		        	            }
-		    	            }
-		    	            
-		    	            break;
-		    	        }
-		    	    }
-				}
-	    	} catch (Exception e) {
-				throw new KuraException(KuraErrorCode.INTERNAL_ERROR, e);
-			}
-	    }
-	    
-		return netConfigs;
-	}
-
-	@Override
-	public void updateEthernetInterfaceConfig(String interfaceName,
-			boolean autoConnect, int mtu, List<NetConfig> netConfigs)
-			throws KuraException {
-		
-		NetConfigIP4 netConfig4 = null;
-		NetConfigIP6 netConfig6 = null;
-		DhcpServerConfigIP4 dhcpServerConfigIP4 = null;
-		FirewallAutoNatConfig natConfig = null;
-		boolean hadNetConfig4 = false;
-		boolean hadNetConfig6 = false;
-		boolean hadDhcpServerConfigIP4 = false;
-		boolean hadNatConfig = false;
-		
-		if(netConfigs != null && !netConfigs.isEmpty()) {
-			for(NetConfig netConfig : netConfigs) {
-				if(!netConfig.isValid()) {
-					throw new KuraException(KuraErrorCode.CONFIGURATION_ERROR, "NetConfig Configuration is invalid: " + netConfig.toString());
-				}
-				if(netConfig instanceof NetConfigIP4) {
-					netConfig4 = (NetConfigIP4)netConfig;
-				} else if(netConfig instanceof NetConfigIP6) {
-					netConfig6 = (NetConfigIP6)netConfig;
-				} else if(netConfig instanceof DhcpServerConfigIP4) {
-					dhcpServerConfigIP4 = (DhcpServerConfigIP4) netConfig;
-				} else if(netConfig instanceof FirewallAutoNatConfig) {
-					natConfig = (FirewallAutoNatConfig) netConfig;
-				}
-			}
-		}
-		
-		//validation
-		if ((netConfig4 == null) && (netConfig6 == null)){
-			throw new KuraException(KuraErrorCode.CONFIGURATION_REQUIRED_ATTRIBUTE_MISSING, "Either IPv4 or IPv6 configuration must be defined");
-		}
-		
-		List<String> modifiedInterfaceNames = new ArrayList<String>();
-		boolean configurationChanged = false;
-	
-		ComponentConfiguration originalNetworkComponentConfiguration = ((SelfConfiguringComponent)m_networkConfigurationService).getConfiguration();
-		if (originalNetworkComponentConfiguration == null) {
-			s_logger.debug("Returning for some unknown reason - no existing config???");
-			return;
-		}
-		try {
-			NetworkConfiguration newNetworkConfiguration = new NetworkConfiguration(originalNetworkComponentConfiguration.getConfigurationProperties());
-			List<NetInterfaceConfig<? extends NetInterfaceAddressConfig>> netInterfaceConfigs = newNetworkConfiguration.getNetInterfaceConfigs();
-			for (NetInterfaceConfig<? extends NetInterfaceAddressConfig> netInterfaceConfig : netInterfaceConfigs) {
-				if (netInterfaceConfig.getName().equals(interfaceName)) {
-					//handle MTU
-					if (mtu != netInterfaceConfig.getMTU()) {
-						AbstractNetInterface<?> absNetInterfaceConfig = (AbstractNetInterface<?>)netInterfaceConfig;
-						s_logger.debug("updating MTU for {}", interfaceName);
-						absNetInterfaceConfig.setMTU(mtu);
-						configurationChanged = true;
-						if(!modifiedInterfaceNames.contains(interfaceName)) {modifiedInterfaceNames.add(interfaceName);}
-					}
-					
-					//handle autoconnect
-					if (autoConnect != netInterfaceConfig.isAutoConnect()) {
-						AbstractNetInterface<?> absNetInterfaceConfig = (AbstractNetInterface<?>)netInterfaceConfig;
-						s_logger.debug("updating autoConnect for {} to be {}", interfaceName, autoConnect);
-						absNetInterfaceConfig.setAutoConnect(autoConnect);
-						configurationChanged = true;
-						if(!modifiedInterfaceNames.contains(interfaceName)) {modifiedInterfaceNames.add(interfaceName);}
-					}
-					
-					//replace existing configs
-					List<? extends NetInterfaceAddressConfig> netInterfaceAddressConfigs = netInterfaceConfig.getNetInterfaceAddresses();
-					if (netInterfaceAddressConfigs != null && !netInterfaceAddressConfigs.isEmpty()) {
-						for(NetInterfaceAddressConfig netInterfaceAddressConfig : netInterfaceAddressConfigs) {
-							List<NetConfig> existingNetConfigs = netInterfaceAddressConfig.getConfigs();
-							List<NetConfig> newNetConfigs = new ArrayList<NetConfig>();
-							for(NetConfig netConfig : existingNetConfigs) {
-								s_logger.debug("looking at existing NetConfig for {} with value: {}", interfaceName, netConfig);			
-								if(netConfig instanceof NetConfigIP4) {
-									if(netConfig4 == null) {
-										s_logger.debug("removing NetConfig4 for {}", interfaceName);
-									} else {
-										hadNetConfig4 = true;
-                                        newNetConfigs.add(netConfig4);
-										if(!netConfig.equals(netConfig4)) {									
-											s_logger.debug("updating NetConfig4 for {}", interfaceName);
-											s_logger.debug("Is new State DHCP? {}", netConfig4.isDhcp());
-											configurationChanged = true;
-											if(!modifiedInterfaceNames.contains(interfaceName)) {modifiedInterfaceNames.add(interfaceName);}
-										} else {
-											s_logger.debug("not updating NetConfig4 for {} because it is unchanged", interfaceName);
-										}
-									}
-								} else if(netConfig instanceof NetConfig6) {
-									if(netConfig6 == null) {
-										s_logger.debug("removing NetConfig6 for {}", interfaceName);
-									} else {
-										hadNetConfig6 = true;
-                                        newNetConfigs.add(netConfig6);
-										if(!netConfig.equals(netConfig6)) {
-											s_logger.debug("updating NetConfig6 for {}", interfaceName);
-											configurationChanged = true;
-											if(!modifiedInterfaceNames.contains(interfaceName)) {
-											    modifiedInterfaceNames.add(interfaceName);
-											}
-										} else {
-											s_logger.debug("not updating NetConfig6 for {} because it is unchanged", interfaceName);
-										}
-									}
-								} else if(netConfig instanceof DhcpServerConfigIP4) {
-									if(dhcpServerConfigIP4 == null) {
-										s_logger.debug("removing DhcpServerConfigIP4 for {}", interfaceName);
-										configurationChanged = true;
-										if(!modifiedInterfaceNames.contains(interfaceName)) {
-										    modifiedInterfaceNames.add(interfaceName);
-										}
-									} else {
-										hadDhcpServerConfigIP4 = true;
-                                        newNetConfigs.add(dhcpServerConfigIP4);
-										if(!netConfig.equals(dhcpServerConfigIP4)) {
-											s_logger.debug("updating DhcpServerConfigIP4 for {}", interfaceName);
-											configurationChanged = true;
-											if(!modifiedInterfaceNames.contains(interfaceName)) { 
-											    modifiedInterfaceNames.add(interfaceName);
-											}
-										} else {
-											s_logger.debug("not updating DhcpServerConfigIP4 for {} because it is unchanged", interfaceName);
-										}
-									}
-								} else if(netConfig instanceof FirewallAutoNatConfig) {
-									if(natConfig == null) {
-										s_logger.debug("removing FirewallAutoNatConfig for {}", interfaceName);
-										configurationChanged = true;
-										if(!modifiedInterfaceNames.contains(interfaceName)) {
-										    modifiedInterfaceNames.add(interfaceName);
-										}
-									} else {
-										hadNatConfig = true;
-                                        newNetConfigs.add(natConfig);
-										if(!netConfig.equals(natConfig)) {
-											s_logger.debug("updating FirewallAutoNatConfig for {}", interfaceName);
-											configurationChanged = true;
-											if(!modifiedInterfaceNames.contains(interfaceName)) {
-											    modifiedInterfaceNames.add(interfaceName);
-											}
-										} else {
-											s_logger.debug("not updating FirewallAutoNatConfig for {} because it is unchanged", interfaceName);
-										}
-									}
-								} else {
-									s_logger.debug("Found unsupported configuration: {}", netConfig.toString());
-								}
-							}
-							
-							// add configs that did not match any in the current configuration
-							if(netConfigs != null && !netConfigs.isEmpty()) {
-								for(NetConfig netConfig : netConfigs) {
-									if(netConfig instanceof NetConfigIP4 && !hadNetConfig4) {
-										s_logger.debug("adding new NetConfig4 to existing config for {}", interfaceName);
-										newNetConfigs.add(netConfig);
-										configurationChanged = true;
-										if(!modifiedInterfaceNames.contains(interfaceName)) {
-										    modifiedInterfaceNames.add(interfaceName);
-										}
-									}
-									if(netConfig instanceof NetConfigIP6 && !hadNetConfig6) {
-										s_logger.debug("adding new NetConfig6 to existing config for {}", interfaceName);
-										newNetConfigs.add(netConfig);
-										configurationChanged = true;
-										if(!modifiedInterfaceNames.contains(interfaceName)) {
-										    modifiedInterfaceNames.add(interfaceName);
-										}
-									}
-									if(netConfig instanceof DhcpServerConfigIP4 && !hadDhcpServerConfigIP4) {
-										s_logger.debug("adding new DhcpServerConfigIP4 to existing config for {}", interfaceName);
-										newNetConfigs.add(netConfig);
-										configurationChanged = true;
-										if(!modifiedInterfaceNames.contains(interfaceName)) {
-										    modifiedInterfaceNames.add(interfaceName);
-										}
-									}
-									if(netConfig instanceof FirewallAutoNatConfig && !hadNatConfig) {
-										s_logger.debug("adding new FirewallAutoNatConfig to existing config for {}", interfaceName);
-										newNetConfigs.add(netConfig);
-										configurationChanged = true;
-										if(!modifiedInterfaceNames.contains(interfaceName)) {
-										    modifiedInterfaceNames.add(interfaceName);
-										}
-									}
-								}
-							}
-							
-							for(NetConfig netConfig : newNetConfigs) {
-								s_logger.debug("New NetConfig: {} :: {}", netConfig.getClass().toString(), netConfig.toString());
-							}
-								
-							// replace with new list
-							((NetInterfaceAddressConfigImpl)netInterfaceAddressConfig).setNetConfigs(newNetConfigs);
-						}
-				    }
-				}
-			}
-			
-			if (configurationChanged) {
-			    submitNetworkConfiguration(modifiedInterfaceNames, newNetworkConfiguration);
-			}
-		} catch (UnknownHostException e) {
-			s_logger.warn("Exception while updating EthernetInterfaceConfig", e);
-		}
-	}
-
-	@Override
-	public void updateWifiInterfaceConfig(String interfaceName,
-			boolean autoConnect, WifiAccessPoint accessPoint,
-			List<NetConfig> netConfigs) throws KuraException {
-		
-		NetConfigIP4 netConfig4 = null;
-		NetConfigIP6 netConfig6 = null;
-		WifiConfig wifiConfig = null;
-		DhcpServerConfigIP4 dhcpServerConfigIP4 = null;
-		FirewallAutoNatConfig natConfig = null;
-		boolean hadNetConfig4 = false;
-		boolean hadNetConfig6 = false;
-		boolean hadWifiConfig = false;
-		boolean hadDhcpServerConfigIP4 = false;
-		boolean hadNatConfig = false;
-		
-		if(netConfigs != null && !netConfigs.isEmpty()) {
-			for(NetConfig netConfig : netConfigs) {
-				if(!netConfig.isValid()) {
-					throw new KuraException(KuraErrorCode.CONFIGURATION_ERROR, "NetConfig Configuration is invalid: " + netConfig.toString());
-				}
-
-				if(netConfig instanceof NetConfigIP4) {
-					s_logger.debug("got new NetConfigIP4");
-					netConfig4 = (NetConfigIP4)netConfig;
-				} else if(netConfig instanceof NetConfigIP6) {
-					s_logger.debug("got new NetConfigIP6");
-					netConfig6 = (NetConfigIP6)netConfig;
-				} else if(netConfig instanceof WifiConfig) {
-					s_logger.debug("got new WifiConfig");
-					wifiConfig = (WifiConfig)netConfig;
-				} else if(netConfig instanceof DhcpServerConfigIP4) {
-					s_logger.debug("got new DhcpServerConfigIP4");
-					dhcpServerConfigIP4 = (DhcpServerConfigIP4) netConfig;
-				} else if(netConfig instanceof FirewallAutoNatConfig) {
-					s_logger.debug("got new NatConfig");
-					natConfig = (FirewallAutoNatConfig) netConfig;
-				}
-			}
-		}
-		
-		//validation
-		if(netConfig4 == null && netConfig6 == null) {
-			throw new KuraException(KuraErrorCode.CONFIGURATION_REQUIRED_ATTRIBUTE_MISSING, "Either IPv4 or IPv6 configuration must be defined");
-		}
-		if (wifiConfig == null) {
-			throw new KuraException(KuraErrorCode.CONFIGURATION_REQUIRED_ATTRIBUTE_MISSING, "WiFi configuration must be defined");
-		}
-		
-		List<String> modifiedInterfaceNames = new ArrayList<String>();
-		boolean configurationChanged = false;
-		
-		ComponentConfiguration originalNetworkComponentConfiguration = ((SelfConfiguringComponent)m_networkConfigurationService).getConfiguration();
-		if (originalNetworkComponentConfiguration == null) {
-			return;
-		}
-		try {
-			NetworkConfiguration newNetworkConfiguration = new NetworkConfiguration(originalNetworkComponentConfiguration.getConfigurationProperties());
-			List<NetInterfaceConfig<? extends NetInterfaceAddressConfig>> netInterfaceConfigs = newNetworkConfiguration.getNetInterfaceConfigs();
-			for (NetInterfaceConfig<? extends NetInterfaceAddressConfig> netInterfaceConfig : netInterfaceConfigs) {
-				if (netInterfaceConfig.getName().equals(interfaceName)) {
-					
-					//replace existing configs
-					List<? extends NetInterfaceAddressConfig> netInterfaceAddressConfigs = netInterfaceConfig.getNetInterfaceAddresses();
-					if (netInterfaceAddressConfigs != null && !netInterfaceAddressConfigs.isEmpty()) {
-						for(NetInterfaceAddressConfig netInterfaceAddressConfig : netInterfaceAddressConfigs) {
-							List<NetConfig> existingNetConfigs = netInterfaceAddressConfig.getConfigs();
-							List<NetConfig> newNetConfigs = new ArrayList<NetConfig>();
-							WifiMode newWifiMode = (wifiConfig != null) ? wifiConfig.getMode() : null;
-							for(NetConfig netConfig : existingNetConfigs) {
-								s_logger.debug("looking at existing NetConfig for {} with value: {}", interfaceName, netConfig);			
-								if(netConfig instanceof NetConfigIP4) {
-									if(netConfig4 == null) {
-										s_logger.debug("removing NetConfig4 for {}", interfaceName);
-									} else {
-										hadNetConfig4 = true;
-										newNetConfigs.add(netConfig4);
-										if(!netConfig.equals(netConfig4)) {									
-											s_logger.debug("updating NetConfig4 for {}", interfaceName);
-											s_logger.debug("Is new State DHCP? {}", netConfig4.isDhcp());
-											configurationChanged = true;
-											if(!modifiedInterfaceNames.contains(interfaceName)) {
-											    modifiedInterfaceNames.add(interfaceName);
-											}
-										} else {
-											s_logger.debug("not updating NetConfig4 for {} because it is unchanged", interfaceName);
-										}
-									}
-								} else if(netConfig instanceof NetConfig6) {
-									if(netConfig6 == null) {
-										s_logger.debug("removing NetConfig6 for {}", interfaceName);
-									} else {
-										hadNetConfig6 = true;
-                                        newNetConfigs.add(netConfig6);
-										if(!netConfig.equals(netConfig6)) {
-											s_logger.debug("updating NetConfig6 for {}", interfaceName);
-											configurationChanged = true;
-											if(!modifiedInterfaceNames.contains(interfaceName)) {
-											    modifiedInterfaceNames.add(interfaceName);
-											}
-										} else {
-											s_logger.debug("not updating NetConfig6 for {} because it is unchanged", interfaceName);
-										}
-									}
-								} else if(netConfig instanceof WifiConfig) {
-									if(wifiConfig == null) {
-										s_logger.debug("removing wifiConfig for {}", interfaceName);
-									} else {
-=======
     }
 
     protected void deactivate(ComponentContext componentContext) {
@@ -999,7 +580,6 @@
                                     if (wifiConfig == null) {
                                         s_logger.debug("removing wifiConfig for {}", interfaceName);
                                     } else {
->>>>>>> e3f74823
                                         // There should be one new WifiConfig, which indicates the selected mode
                                         // but there may be multiple current wifi configs, one for each mode (infra,
                                         // master, adhoc)
@@ -1008,904 +588,6 @@
                                         if (newWifiMode.equals(((WifiConfig) netConfig).getMode())) {
                                             hadWifiConfig = true;
                                             newNetConfigs.add(wifiConfig);
-<<<<<<< HEAD
-										    s_logger.debug("checking WifiConfig for {} mode", wifiConfig.getMode());
-		    								if(!netConfig.equals(wifiConfig)) {	
-		    									s_logger.debug("updating WifiConfig for {}", interfaceName);
-		    									configurationChanged = true;
-		    									if(!modifiedInterfaceNames.contains(interfaceName)) {
-		    									    modifiedInterfaceNames.add(interfaceName);
-		    									}
-		    								} else {
-		    									s_logger.debug("not updating WifiConfig for {} because it is unchanged", interfaceName);
-		    								}
-		    							} else {
-		    								// Keep the old WifiConfig for the non-selected wifi modes
-		    								s_logger.debug("adding other WifiConfig: {}", netConfig);
-		    								newNetConfigs.add(netConfig);
-		    							}
-									}
-								} else if(netConfig instanceof DhcpServerConfigIP4) {
-									if(dhcpServerConfigIP4 == null) {
-										s_logger.debug("removing DhcpServerConfigIP4 for {}", interfaceName);
-										configurationChanged = true;
-										if(!modifiedInterfaceNames.contains(interfaceName)) {
-										    modifiedInterfaceNames.add(interfaceName);
-										}
-									} else {
-										hadDhcpServerConfigIP4 = true;
-                                        newNetConfigs.add(dhcpServerConfigIP4);
-										if(!netConfig.equals(dhcpServerConfigIP4)) {
-											s_logger.debug("updating DhcpServerConfigIP4 for {}", interfaceName);
-											configurationChanged = true;
-											if(!modifiedInterfaceNames.contains(interfaceName)) {
-											    modifiedInterfaceNames.add(interfaceName);
-											}
-										} else {
-											s_logger.debug("not updating DhcpServerConfigIP4 for {} because it is unchanged", interfaceName);
-										}
-									}
-								} else if(netConfig instanceof FirewallAutoNatConfig) {
-									if(natConfig == null) {
-										s_logger.debug("removing FirewallAutoNatConfig for {}", interfaceName);
-										configurationChanged = true;
-										if(!modifiedInterfaceNames.contains(interfaceName)) {
-										    modifiedInterfaceNames.add(interfaceName);
-										}
-									} else {
-										hadNatConfig = true;
-                                        newNetConfigs.add(natConfig);
-										if(!netConfig.equals(natConfig)) {
-											s_logger.debug("updating FirewallAutoNatConfig for {}", interfaceName);
-											configurationChanged = true;
-											if(!modifiedInterfaceNames.contains(interfaceName)) {
-											    modifiedInterfaceNames.add(interfaceName);
-											}
-										} else {
-											s_logger.debug("not updating FirewallNatConfig for {} because it is unchanged", interfaceName);
-										}
-									}
-								} else {
-									s_logger.debug("Found unsupported configuration: {}", netConfig.toString());
-								}
-							}
-	
-							// add configs that did not match any in the current configuration
-							if(netConfigs != null && !netConfigs.isEmpty()) {
-								for(NetConfig netConfig : netConfigs) {
-									if(netConfig instanceof NetConfigIP4 && !hadNetConfig4) {
-										s_logger.debug("adding new NetConfig4 to existing config for {}", interfaceName);
-										newNetConfigs.add(netConfig);
-										configurationChanged = true;
-										if(!modifiedInterfaceNames.contains(interfaceName)) {
-										    modifiedInterfaceNames.add(interfaceName);
-										}
-									}
-									if(netConfig instanceof NetConfigIP6 && !hadNetConfig6) {
-										s_logger.debug("adding new NetConfig6 to existing config for {}", interfaceName);
-										newNetConfigs.add(netConfig);
-										configurationChanged = true;
-										if(!modifiedInterfaceNames.contains(interfaceName)) {
-										    modifiedInterfaceNames.add(interfaceName);
-										}
-									}
-									if(netConfig instanceof WifiConfig && !hadWifiConfig) {
-										s_logger.debug("adding new WifiConfig to existing config for {}", interfaceName);
-										newNetConfigs.add(netConfig);
-										configurationChanged = true;
-										if(!modifiedInterfaceNames.contains(interfaceName)) {
-										    modifiedInterfaceNames.add(interfaceName);
-										}
-									}
-									if(netConfig instanceof DhcpServerConfigIP4 && !hadDhcpServerConfigIP4) {
-										s_logger.debug("adding new DhcpServerConfigIP4 to existing config for {}", interfaceName);
-										newNetConfigs.add(netConfig);
-										configurationChanged = true;
-										if(!modifiedInterfaceNames.contains(interfaceName)) {
-										    modifiedInterfaceNames.add(interfaceName);
-										}
-									}
-									if(netConfig instanceof FirewallAutoNatConfig && !hadNatConfig) {
-										s_logger.debug("adding new FirewallAutoNatConfig to existing config for {}", interfaceName);
-										newNetConfigs.add(netConfig);
-										configurationChanged = true;
-										if(!modifiedInterfaceNames.contains(interfaceName)) {
-										    modifiedInterfaceNames.add(interfaceName);
-										}
-									}
-								}
-							}
-							
-							// Update the wifi mode
-							if(newWifiMode != null) {
-	    						s_logger.debug("setting address config wifiMode to: {}", newWifiMode);
-	    						((WifiInterfaceAddressConfigImpl)netInterfaceAddressConfig).setMode(newWifiMode);
-							}
-	
-	                        // replace with new list                        
-	                        for(NetConfig netConfig : newNetConfigs) {
-	                            s_logger.debug("Current NetConfig: {} :: {}", netConfig.getClass(), netConfig);
-	                        }
-							((WifiInterfaceAddressConfigImpl)netInterfaceAddressConfig).setNetConfigs(newNetConfigs);
-						}
-				    }
-				}
-			}
-			
-			if (configurationChanged) {
-			    submitNetworkConfiguration(modifiedInterfaceNames, newNetworkConfiguration);
-			}
-		} catch (UnknownHostException e) {
-			s_logger.warn("Exception while updating WifiInterfaceConfig", e);
-		}
-	}
-
-	@Override
-	public void updateModemInterfaceConfig(String interfaceName,
-			String serialNum, String modemId, int pppNumber,
-			boolean autoConnect, int mtu, List<NetConfig> netConfigs)
-			throws KuraException {
-		
-	    NetConfigIP4 netConfig4 = null;
-		NetConfigIP6 netConfig6 = null;
-		ModemConfig modemConfig = null;
-		boolean hadNetConfig4 = false;
-		boolean hadNetConfig6 = false;
-		boolean hadModemConfig = false;
-		
-		if(netConfigs != null && !netConfigs.isEmpty()) {
-			for(NetConfig netConfig : netConfigs) {
-				if(!netConfig.isValid()) {
-					throw new KuraException(KuraErrorCode.CONFIGURATION_ERROR, "NetConfig Configuration is invalid: " + netConfig.toString());
-				}
-				if(netConfig instanceof NetConfigIP4) {
-					netConfig4 = (NetConfigIP4)netConfig;
-				} else if(netConfig instanceof NetConfigIP6) {
-					netConfig6 = (NetConfigIP6)netConfig;
-				} else if(netConfig instanceof ModemConfig) {
-					modemConfig = (ModemConfig)netConfig;
-				}
-			}
-		}
-		
-		//validation
-		if ((netConfig4 == null) && (netConfig6 == null)){
-			throw new KuraException(KuraErrorCode.CONFIGURATION_REQUIRED_ATTRIBUTE_MISSING, "Either IPv4 or IPv6 configuration must be defined");
-		}
-		if (modemConfig == null) {
-			throw new KuraException(KuraErrorCode.CONFIGURATION_REQUIRED_ATTRIBUTE_MISSING, "Modem configuration must be defined");
-		}
-		
-		List<String> modifiedInterfaceNames = new ArrayList<String>();
-		boolean configurationChanged = false;
-		
-		ComponentConfiguration originalNetworkComponentConfiguration = ((SelfConfiguringComponent)m_networkConfigurationService).getConfiguration();
-		if (originalNetworkComponentConfiguration == null) {
-			return;
-		}
-		try {
-			NetworkConfiguration newNetworkConfiguration = new NetworkConfiguration(originalNetworkComponentConfiguration.getConfigurationProperties());
-			List<NetInterfaceConfig<? extends NetInterfaceAddressConfig>> netInterfaceConfigs = newNetworkConfiguration.getNetInterfaceConfigs();
-			for (NetInterfaceConfig<? extends NetInterfaceAddressConfig> netInterfaceConfig : netInterfaceConfigs) {
-				if (netInterfaceConfig.getName().equals(interfaceName)) {
-					//handle MTU
-					if(mtu != netInterfaceConfig.getMTU()) {
-						AbstractNetInterface<?> absNetInterfaceConfig = (AbstractNetInterface<?>)netInterfaceConfig;
-						s_logger.debug("updating MTU for {}", interfaceName);
-						absNetInterfaceConfig.setMTU(mtu);
-						configurationChanged = true;
-						if(!modifiedInterfaceNames.contains(interfaceName)) {
-						    modifiedInterfaceNames.add(interfaceName);
-						}
-					}
-					
-					if(netInterfaceConfig instanceof ModemInterfaceConfigImpl) {
-					    ModemInterfaceConfigImpl modemInterfaceConfig = (ModemInterfaceConfigImpl)netInterfaceConfig;
-					    if(modemId == null) {
-					        modemId = "";
-					    }
-					    				    
-					    // handle modem id
-					    if(!modemId.equals(modemInterfaceConfig.getModemIdentifier())) {
-					        s_logger.debug("updating Modem identifier: {}", modemId );
-					        modemInterfaceConfig.setModemIdentifier(modemId);
-		                    configurationChanged = true;
-		                    if(!modifiedInterfaceNames.contains(interfaceName)) {
-		                        modifiedInterfaceNames.add(interfaceName);
-		                    }
-		                }
-					    
-	                    // handle ppp num
-	                    if(pppNumber != modemInterfaceConfig.getPppNum()) {
-	                        s_logger.debug("updating PPP number: {}", pppNumber);
-	                        modemInterfaceConfig.setPppNum(pppNumber);
-	                        configurationChanged = true;
-	                        if(!modifiedInterfaceNames.contains(interfaceName)) {
-	                            modifiedInterfaceNames.add(interfaceName);
-	                        }
-	                    }			    
-					}
-					
-					//replace existing configs
-					List<? extends NetInterfaceAddressConfig> netInterfaceAddressConfigs = netInterfaceConfig.getNetInterfaceAddresses();
-					if (netInterfaceAddressConfigs != null && !netInterfaceAddressConfigs.isEmpty()) {
-						for (NetInterfaceAddressConfig netInterfaceAddressConfig : netInterfaceAddressConfigs) {
-							List<NetConfig> existingNetConfigs = netInterfaceAddressConfig.getConfigs();
-							List<NetConfig> newNetConfigs = new ArrayList<NetConfig>();
-							for (NetConfig netConfig : existingNetConfigs) {
-								s_logger.debug("looking at existing NetConfig for {} with value: {}", interfaceName, netConfig);			
-								if (netConfig instanceof NetConfigIP4) {
-									if (netConfig4 == null) {
-										s_logger.debug("removing NetConfig4 for {}", interfaceName);
-									} else {
-										hadNetConfig4 = true;
-                                        newNetConfigs.add(netConfig4);
-										if(!netConfig.equals(netConfig4)) {									
-											s_logger.debug("updating NetConfig4 for {}", interfaceName);
-											s_logger.debug("Is new State DHCP? {}", netConfig4.isDhcp());
-											configurationChanged = true;
-											if(!modifiedInterfaceNames.contains(interfaceName)) {
-											    modifiedInterfaceNames.add(interfaceName);
-											}
-										} else {
-											s_logger.debug("not updating NetConfig4 for {} because it is unchanged", interfaceName);
-										}
-									}
-								} else if(netConfig instanceof NetConfig6) {
-									if(netConfig6 == null) {
-										s_logger.debug("removing NetConfig6 for {}", interfaceName);
-									} else {
-										hadNetConfig6 = true;
-                                        newNetConfigs.add(netConfig6);
-										if(!netConfig.equals(netConfig6)) {
-											s_logger.debug("updating NetConfig6 for {}", interfaceName);
-											configurationChanged = true;
-											if(!modifiedInterfaceNames.contains(interfaceName)) {
-											    modifiedInterfaceNames.add(interfaceName);
-											}
-										} else {
-											s_logger.debug("not updating NetConfig6 for {} because it is unchanged", interfaceName);
-										}
-									}
-								} else if(netConfig instanceof ModemConfig) {
-									if(modemConfig == null) {
-										s_logger.debug("removing ModemConfig for {}", interfaceName);
-									} else {
-										hadModemConfig = true;
-                                        newNetConfigs.add(modemConfig);
-										if(!netConfig.equals(modemConfig)) {	
-											s_logger.debug("updating ModemConfig for {}", interfaceName);
-											configurationChanged = true;
-											if(!modifiedInterfaceNames.contains(interfaceName)) {
-											    modifiedInterfaceNames.add(interfaceName);
-											}
-										} else {
-											s_logger.debug("not updating ModemConfig for {} because it is unchanged", interfaceName);
-										}
-									}
-								} else {
-									s_logger.debug("Found unsupported configuration: {}", netConfig.toString());
-								}
-							}
-	
-							// add configs that did not match any in the current configuration
-							if(netConfigs != null && !netConfigs.isEmpty()) {
-								for(NetConfig netConfig : netConfigs) {
-									if(netConfig instanceof NetConfigIP4 && !hadNetConfig4) {
-										s_logger.debug("adding new NetConfig4 to existing config for {}", interfaceName);
-										newNetConfigs.add(netConfig);
-										configurationChanged = true;
-										if(!modifiedInterfaceNames.contains(interfaceName)) {
-										    modifiedInterfaceNames.add(interfaceName);
-										}
-									}
-									if(netConfig instanceof NetConfigIP6 && !hadNetConfig6) {
-										s_logger.debug("adding new NetConfig6 to existing config for {}", interfaceName);
-										newNetConfigs.add(netConfig);
-										configurationChanged = true;
-										if(!modifiedInterfaceNames.contains(interfaceName)) {
-										    modifiedInterfaceNames.add(interfaceName);
-										}
-									}
-									if(netConfig instanceof ModemConfig && !hadModemConfig) {
-										s_logger.debug("adding new ModemConfig to existing config for {}", interfaceName);
-										newNetConfigs.add(netConfig);
-										configurationChanged = true;
-										if(!modifiedInterfaceNames.contains(interfaceName)) {
-										    modifiedInterfaceNames.add(interfaceName);
-										}
-									}
-								}
-							}
-							
-							for(NetConfig netConfig : newNetConfigs) {
-								s_logger.debug("Current NetConfig: {} :: {}", netConfig.getClass(), netConfig);
-							}
-							
-							// replace with new list
-							((ModemInterfaceAddressConfigImpl)netInterfaceAddressConfig).setNetConfigs(newNetConfigs);
-						}
-				    }
-				}
-				
-				newNetworkConfiguration.addNetInterfaceConfig(netInterfaceConfig);
-			}
-			
-			if (configurationChanged) {
-			    submitNetworkConfiguration(modifiedInterfaceNames, newNetworkConfiguration);
-			}
-		} catch (UnknownHostException e) {
-			s_logger.warn("Exception while updating ModemInterfaceConfig", e);
-		}
-	}
-
-	@Override
-	public void enableInterface(String interfaceName, boolean dhcp) throws KuraException {
-		
-		try {
-			NetInterfaceType type = LinuxNetworkUtil.getType(interfaceName);
-			
-			NetInterfaceStatus status = NetInterfaceStatus.netIPv4StatusUnknown;
-		    WifiMode wifiMode = WifiMode.UNKNOWN;
-		    WifiConfig wifiConfig = null;
-		    WifiInterfaceState wifiInterfaceState = null;
-		    if (type == NetInterfaceType.WIFI) {
-			    List<? extends NetInterfaceConfig<? extends NetInterfaceAddressConfig>> netInterfaceConfigs = getNetworkInterfaceConfigs();
-			    for(NetInterfaceConfig<? extends NetInterfaceAddressConfig> netInterfaceConfig : netInterfaceConfigs) {
-			        if(netInterfaceConfig.getName().equals(interfaceName)) {
-			            List<? extends NetInterfaceAddressConfig> netInterfaceAddresses = netInterfaceConfig.getNetInterfaceAddresses();
-			            if(netInterfaceAddresses != null) {
-			                for(NetInterfaceAddressConfig netInterfaceAddress : netInterfaceAddresses) {
-			                    if(netInterfaceAddress instanceof WifiInterfaceAddressConfig) {
-			                        wifiMode = ((WifiInterfaceAddressConfig) netInterfaceAddress).getMode();
-			                        
-			                        for(NetConfig netConfig : netInterfaceAddress.getConfigs()) {
-			                            if(netConfig instanceof NetConfigIP4) {
-			                                status = ((NetConfigIP4) netConfig).getStatus();
-			                                s_logger.debug("Interface status is set to {}", status);
-			                            } else if (netConfig instanceof WifiConfig) {
-			                                if(((WifiConfig)netConfig).getMode() == wifiMode) {
-			                                    wifiConfig = (WifiConfig) netConfig;
-			                                }
-			                            }
-			                        }
-			                    }
-			                }
-			            }
-			            break;
-			        }
-			    }
-			    
-			    wifiInterfaceState = new WifiInterfaceState(interfaceName, wifiMode);
-		    }
-
-			if(!LinuxNetworkUtil.hasAddress(interfaceName) ||
-					(type == NetInterfaceType.WIFI && (wifiInterfaceState != null) && !wifiInterfaceState.isLinkUp())) {
-
-				s_logger.info("bringing interface {} up", interfaceName);
-				
-				if (type == NetInterfaceType.WIFI) {
-					enableWifiInterface(interfaceName, status, wifiMode, wifiConfig);
-				}
-				if (dhcp) {
-					renewDhcpLease(interfaceName);
-				} else {
-					LinuxNetworkUtil.enableInterface(interfaceName);
-				}
-				
-				//if it isn't up - at least make sure the Ethernet controller is powered on
-				if(!LinuxNetworkUtil.hasAddress(interfaceName)) {
-					LinuxNetworkUtil.bringUpDeletingAddress(interfaceName);
-				}
-			} else {
-				s_logger.info("not bringing interface {} up because it is already up", interfaceName);
-				if (dhcp) {
-					renewDhcpLease(interfaceName);
-				}
-			}
-		} catch(Exception e) {
-			throw new KuraException(KuraErrorCode.INTERNAL_ERROR, e);
-		}
-	}
-
-	@Override
-	public void disableInterface(String interfaceName) throws KuraException {
-		
-		if(!interfaceName.equals("lo")) {
-			try {
-				if (LinuxNetworkUtil.hasAddress(interfaceName)) {
-					s_logger.info("bringing interface {} down", interfaceName);
-					manageDhcpClient(interfaceName, false);
-					manageDhcpServer(interfaceName, false);
-
-					// FIXME: can we avoid getting the interface type again and ask for the caller to pass it in?
-					NetInterfaceType type = LinuxNetworkUtil.getType(interfaceName);
-					if (type == NetInterfaceType.WIFI) {
-						disableWifiInterface(interfaceName);
-					}
-
-					LinuxNetworkUtil.disableInterface(interfaceName);
-
-				} else {
-					s_logger.info("not bringing interface {} down because it is already down", interfaceName);
-					manageDhcpClient(interfaceName, false);
-					manageDhcpServer(interfaceName, false);
-				}
-			} catch(Exception e) {
-				throw new KuraException(KuraErrorCode.INTERNAL_ERROR, e);
-			}
-		}
-	}
-	
-	@Override
-	public void manageDhcpClient(String interfaceName, boolean enable) throws KuraException {
-		try {
-			/*
-			int pid = LinuxProcessUtil.getPid(formDhclientCommand(interfaceName, false));
-			if (pid > -1) {
-				s_logger.debug("manageDhcpClient() :: killing {}", formDhclientCommand(interfaceName, false));
-				LinuxProcessUtil.kill(pid);
-			} else {
-				pid = LinuxProcessUtil.getPid(formDhclientCommand(interfaceName, true));
-				if (pid > -1) {
-					s_logger.debug("manageDhcpClient() :: killing {}", formDhclientCommand(interfaceName, true));
-					LinuxProcessUtil.kill(pid);
-				}
-			}
-			*/
-			DhcpClientManager.disable(interfaceName);
-			if (enable) {
-				this.renewDhcpLease(interfaceName);
-			}
-		} catch(Exception e) {
-			throw new KuraException(KuraErrorCode.INTERNAL_ERROR, e);
-		}
-	}
-	
-	@Override
-	public void manageDhcpServer(String interfaceName, boolean enable) throws KuraException {
-		DhcpServerManager.disable(interfaceName);
-		if (enable) {
-			DhcpServerManager.enable(interfaceName);			
-		}
-	}
-	
-	@Override
-	public void renewDhcpLease(String interfaceName) throws KuraException {
-		DhcpClientManager.releaseCurrentLease(interfaceName);
-		DhcpClientManager.enable(interfaceName);
-	}
-	
-	@Override
-	public void manageFirewall (String gatewayIface) throws KuraException {
-		// get desired NAT rules interfaces
-		LinkedHashSet<NATRule> desiredNatRules = null; 
-		ComponentConfiguration networkComponentConfiguration = ((SelfConfiguringComponent)m_networkConfigurationService).getConfiguration();
-		if ((gatewayIface != null) && (networkComponentConfiguration != null)) {
-			try {
-				NetworkConfiguration netConfiguration = new NetworkConfiguration(networkComponentConfiguration.getConfigurationProperties());
-				List<NetInterfaceConfig<? extends NetInterfaceAddressConfig>> netInterfaceConfigs = netConfiguration.getNetInterfaceConfigs();
-				for (NetInterfaceConfig<? extends NetInterfaceAddressConfig> netInterfaceConfig : netInterfaceConfigs) {
-					String ifaceName = netInterfaceConfig.getName();
-					List<? extends NetInterfaceAddressConfig> netInterfaceAddressConfigs = netInterfaceConfig.getNetInterfaceAddresses();
-					if(netInterfaceAddressConfigs != null && !netInterfaceAddressConfigs.isEmpty()) {
-						for(NetInterfaceAddressConfig netInterfaceAddressConfig : netInterfaceAddressConfigs) {
-							List<NetConfig> existingNetConfigs = netInterfaceAddressConfig.getConfigs();
-							if(existingNetConfigs != null && !existingNetConfigs.isEmpty()) {
-								for(NetConfig netConfig : existingNetConfigs) {
-									if (netConfig instanceof FirewallAutoNatConfig) {
-										if (desiredNatRules == null) {
-											desiredNatRules = new LinkedHashSet<NATRule>();
-										}
-										desiredNatRules.add(new NATRule(ifaceName, gatewayIface, true));
-									}
-								}
-							}
-						}
-					}
-				}
-			} catch (UnknownHostException e) {
-				s_logger.warn("Exception while updating firewall configuration", e);
-			}
-		}
-		
-		LinuxFirewall firewall = LinuxFirewall.getInstance();
-		if (desiredNatRules != null) {
-			firewall.replaceAllNatRules(desiredNatRules); 
-		} else {
-			firewall.deleteAllAutoNatRules();
-		}
-		
-		firewall.enable();
-	}
-
-	@Override
-	public List<NetConfig> getFirewallConfiguration() throws KuraException {
-		s_logger.debug("getting the firewall configuration");
-		return m_firewallConfigurationService.getFirewallConfiguration().getConfigs();
-	}
-
-	@Override
-	public void setFirewallOpenPortConfiguration(List<FirewallOpenPortConfigIP<? extends IPAddress>> firewallConfiguration) throws KuraException {
-		m_firewallConfigurationService.setFirewallOpenPortConfiguration(firewallConfiguration);
-		submitFirewallConfiguration();
-	}
-
-	@Override
-	public void setFirewallPortForwardingConfiguration(List<FirewallPortForwardConfigIP<? extends IPAddress>> firewallConfiguration) throws KuraException {
-		m_firewallConfigurationService.setFirewallPortForwardingConfiguration(firewallConfiguration);
-		submitFirewallConfiguration();
-	}
-	
-	@Override
-	public void setFirewallNatConfiguration(List<FirewallNatConfig> natConfigs) throws KuraException {
-		m_firewallConfigurationService.setFirewallNatConfiguration(natConfigs);
-		submitFirewallConfiguration();
-	}
-	
-	@Override
-	public Map<String, WifiHotspotInfo> getWifiHotspots(String ifaceName) throws KuraException {
-		Map<String, WifiHotspotInfo> mWifiHotspotInfo = new HashMap<String, WifiHotspotInfo>();
-		WifiMode wifiMode = WifiMode.UNKNOWN;
-		List<? extends NetInterfaceConfig<? extends NetInterfaceAddressConfig>> netInterfaceConfigs = getNetworkInterfaceConfigs();
-	    for(NetInterfaceConfig<? extends NetInterfaceAddressConfig> netInterfaceConfig : netInterfaceConfigs) {
-	        if(netInterfaceConfig.getName().equals(ifaceName)) {
-	            List<? extends NetInterfaceAddressConfig> netInterfaceAddresses = netInterfaceConfig.getNetInterfaceAddresses();
-	            if(netInterfaceAddresses != null) {
-	                for(NetInterfaceAddressConfig netInterfaceAddress : netInterfaceAddresses) {
-	                    if(netInterfaceAddress instanceof WifiInterfaceAddressConfig) {
-	                        wifiMode = ((WifiInterfaceAddressConfig) netInterfaceAddress).getMode();
-	                    }
-	                }
-	            }
-	            break;
-	        }
-	    }
-	    
-	    try {
-		    if (wifiMode == WifiMode.MASTER) {
-		    	WpaSupplicantConfigWriter wpaSupplicantConfigWriter = WpaSupplicantConfigWriter.getInstance();
-		    	wpaSupplicantConfigWriter.generateTempWpaSupplicantConf();
-		    	
-		    	s_logger.debug("getWifiHotspots() :: Starting temporary instance of wpa_supplicant");
-		    	StringBuilder key = new StringBuilder("net.interface." +  ifaceName + ".config.wifi.infra.driver");
-		    	String driver = KuranetConfig.getProperty(key.toString());
-		    	WpaSupplicantManager.startTemp(ifaceName, WifiMode.INFRA, driver);
-		    	wifiModeWait(ifaceName, WifiMode.INFRA, 10);
-		    }
-		    
-		    s_logger.info("getWifiHotspots() :: scanning for available access points ...");
-		    IScanTool scanTool = ScanTool.get(ifaceName);
-		    if (scanTool != null) {
-			    List<WifiAccessPoint> wifiAccessPoints = scanTool.scan();
-			    for(WifiAccessPoint wap : wifiAccessPoints) {
-			    	
-			    	if ((wap.getSSID() == null) || (wap.getSSID().length() == 0)) {
-			    		s_logger.debug("Skipping hidden SSID");
-			    		continue;
-			    	}
-			    	
-//			    	if (!wap.getSSID().matches(SSID_REGEXP)){
-//			    		s_logger.debug("Skipping undesired SSID");
-//			    		continue;
-//			    	}
-			    	
-			    	s_logger.trace("getWifiHotspots() :: SSID={}", wap.getSSID());
-			    	s_logger.trace("getWifiHotspots() :: Signal={}", wap.getStrength());
-			    	s_logger.trace("getWifiHotspots() :: Frequency={}", wap.getFrequency());
-			    	
-			    	byte [] baMacAddress = wap.getHardwareAddress();
-			    	StringBuffer sbMacAddress = new StringBuffer();
-			    	for (int i = 0; i < baMacAddress.length; i++) {
-			    		sbMacAddress.append(String.format("%02x", baMacAddress[i]&0x0ff).toUpperCase());
-			    		if (i < baMacAddress.length-1) {
-			    			sbMacAddress.append(':');
-			    		}
-			    	}
-			    	
-			    	WifiSecurity wifiSecurity = WifiSecurity.NONE;
-			    	
-			    	EnumSet<WifiSecurity> esWpaSecurity = wap.getWpaSecurity();
-			    	if (esWpaSecurity != null && !esWpaSecurity.isEmpty()) {
-			    		wifiSecurity = WifiSecurity.SECURITY_WPA;
-			    		
-			    		Iterator<WifiSecurity> itWpaSecurity = esWpaSecurity.iterator();	
-				    	while (itWpaSecurity.hasNext()) {
-				    		s_logger.trace("getWifiHotspots() :: WPA Security={}", itWpaSecurity.next());
-				    	}
-			    	}
-			    	
-			    	EnumSet<WifiSecurity> esRsnSecurity = wap.getRsnSecurity();
-			    	if (esRsnSecurity != null && !esRsnSecurity.isEmpty()) {
-			    		if (wifiSecurity == WifiSecurity.SECURITY_WPA) {
-			    			wifiSecurity = WifiSecurity.SECURITY_WPA_WPA2;
-			    		} else {
-			    			wifiSecurity = WifiSecurity.SECURITY_WPA2;
-			    		}
-			    		Iterator<WifiSecurity> itRsnSecurity = esRsnSecurity.iterator();
-			    		while (itRsnSecurity.hasNext()) {
-				    		s_logger.trace("getWifiHotspots() :: RSN Security={}", itRsnSecurity.next());
-				    	}
-			    	}
-			    	
-			    	if (wifiSecurity == WifiSecurity.NONE) {
-			    		List<String> capabilities = wap.getCapabilities();
-			    		if (capabilities != null && !capabilities.isEmpty()) {
-				    		for (String capab : capabilities) {
-				    			if (capab.equals("Privacy")) {
-				    				wifiSecurity = WifiSecurity.SECURITY_WEP;
-				    				break;
-				    			}
-				    		}
-			    		}
-			    	}
-			    	
-			    	int frequency = (int)wap.getFrequency();
-			    	int channel = frequencyMhz2Channel(frequency);
-			    	
-			    	EnumSet<WifiSecurity>pairCiphers = EnumSet.noneOf(WifiSecurity.class);
-			    	EnumSet<WifiSecurity>groupCiphers = EnumSet.noneOf(WifiSecurity.class);
-			    	if (wifiSecurity == WifiSecurity.SECURITY_WPA_WPA2) {
-			    		Iterator<WifiSecurity> itWpaSecurity = esWpaSecurity.iterator();
-			    		while (itWpaSecurity.hasNext()) {
-			    			WifiSecurity securityEntry = itWpaSecurity.next();
-			    			if ((securityEntry == WifiSecurity.PAIR_CCMP) || 
-					    	    (securityEntry == WifiSecurity.PAIR_TKIP)) {
-			    				pairCiphers.add(securityEntry);
-			    			} else if ((securityEntry == WifiSecurity.GROUP_CCMP) || 
-			    					   (securityEntry == WifiSecurity.GROUP_TKIP)) {
-			    				groupCiphers.add(securityEntry);
-			    			}
-			    		}
-			    		Iterator<WifiSecurity> itRsnSecurity = esRsnSecurity.iterator();
-			    		while (itRsnSecurity.hasNext()) {
-			    			WifiSecurity securityEntry = itRsnSecurity.next();
-			    			if ((securityEntry == WifiSecurity.PAIR_CCMP) || 
-				    			(securityEntry == WifiSecurity.PAIR_TKIP)) {
-			    				if (!pairCiphers.contains(securityEntry))
-			    					pairCiphers.add(securityEntry);
-			    			} else if ((securityEntry == WifiSecurity.GROUP_CCMP) || 
-			    					   (securityEntry == WifiSecurity.GROUP_TKIP)) {
-			    				if (!groupCiphers.contains(securityEntry))
-			    					groupCiphers.add(securityEntry);
-			    			}
-			    		}
-			    	} else if (wifiSecurity == WifiSecurity.SECURITY_WPA) {
-			    		Iterator<WifiSecurity> itWpaSecurity = esWpaSecurity.iterator();
-			    		while (itWpaSecurity.hasNext()) {
-			    			WifiSecurity securityEntry = itWpaSecurity.next();
-			    			if ((securityEntry == WifiSecurity.PAIR_CCMP) || 
-			    				(securityEntry == WifiSecurity.PAIR_TKIP)) {
-			    				pairCiphers.add(securityEntry);
-			    			} else if ((securityEntry == WifiSecurity.GROUP_CCMP) || 
-			    					   (securityEntry == WifiSecurity.GROUP_TKIP)) {
-			    				groupCiphers.add(securityEntry);
-			    			}
-			    		}
-			    	} else if (wifiSecurity == WifiSecurity.SECURITY_WPA2) {
-			    		Iterator<WifiSecurity> itRsnSecurity = esRsnSecurity.iterator();
-			    		while (itRsnSecurity.hasNext()) {
-			    			WifiSecurity securityEntry = itRsnSecurity.next();
-			    			if ((securityEntry == WifiSecurity.PAIR_CCMP) || 
-				    			(securityEntry == WifiSecurity.PAIR_TKIP)) {
-			    				pairCiphers.add(securityEntry);
-			    			} else if ((securityEntry == WifiSecurity.GROUP_CCMP) || 
-			    					   (securityEntry == WifiSecurity.GROUP_TKIP)) {
-			    				groupCiphers.add(securityEntry);
-			    			}
-			    		}
-			    	}
-			    	
-					WifiHotspotInfo wifiHotspotInfo = new WifiHotspotInfo(
-							wap.getSSID(), sbMacAddress.toString(),
-							0 - wap.getStrength(), channel, frequency,
-							wifiSecurity, pairCiphers, groupCiphers);
-			    	mWifiHotspotInfo.put(wap.getSSID(), wifiHotspotInfo);
-			    }
-	    	}
-		    
-		    if (wifiMode == WifiMode.MASTER) {
-		    	if (WpaSupplicantManager.isTempRunning()) {
-					s_logger.debug("getWifiHotspots() :: stoping temporary instance of wpa_supplicant");
-					WpaSupplicantManager.stop(ifaceName);
-				}
-		    }
-	    } catch(Throwable t) {
-	    	throw new KuraException(KuraErrorCode.INTERNAL_ERROR, t, "scan operation has failed");
-	    }
-	    
-	    return mWifiHotspotInfo;
-	}
-	
-	@Override
-	public boolean verifyWifiCredentials(String ifaceName, WifiConfig wifiConfig, int tout) {
-		
-		boolean ret = false;
-		boolean restartSupplicant = false;
-		WpaSupplicantConfigWriter wpaSupplicantConfigWriter = WpaSupplicantConfigWriter.getInstance();
-		try {
-			wpaSupplicantConfigWriter.generateTempWpaSupplicantConf(wifiConfig, ifaceName);
-
-			if (WpaSupplicantManager.isRunning(ifaceName)) {
-				s_logger.debug("verifyWifiCredentials() :: stoping wpa_supplicant");
-				WpaSupplicantManager.stop(ifaceName);
-				restartSupplicant = true;
-			}
-			s_logger.debug("verifyWifiCredentials() :: Restarting temporary instance of wpa_supplicant");
-			WpaSupplicantManager.startTemp(ifaceName, WifiMode.INFRA, wifiConfig.getDriver());
-			wifiModeWait(ifaceName, WifiMode.INFRA, 10);
-			ret = isWifiConnectionCompleted(ifaceName, tout);
-			
-			if (WpaSupplicantManager.isTempRunning()) {
-				s_logger.debug("verifyWifiCredentials() :: stopping temporary instance of wpa_supplicant");
-				WpaSupplicantManager.stop(ifaceName);
-			}
-		} catch (KuraException e) {
-		    s_logger.warn("Exception while managing the temporary instance of the Wpa supplicant.", e);
-		}
-		
-		if (restartSupplicant) {
-			try {
-				s_logger.debug("verifyWifiCredentials() :: Restarting wpa_supplicant");
-				WpaSupplicant wpaSupplicant = WpaSupplicant.getWpaSupplicant(ifaceName);
-				if (wpaSupplicant != null) {
-				    WpaSupplicantManager.start(ifaceName, wpaSupplicant.getMode(), wpaSupplicant.getDriver());
-					if (isWifiConnectionCompleted(ifaceName, tout)) {
-						this.renewDhcpLease(ifaceName);
-					}
-				}
-			} catch (KuraException e) {
-				s_logger.warn("Exception while trying to restart the Wpa supplicant.", e);
-			}
-		}
-		
-		return ret;
-	}
-	
-	@Override
-	@Deprecated
-	public boolean rollbackDefaultConfiguration() throws KuraException {
-		s_logger.debug("rollbackDefaultConfiguration() :: Recovering default configuration ...");
-				
-		ArrayList<NetworkRollbackItem> rollbackItems = new ArrayList<NetworkRollbackItem>();
-				
-		if (m_systemService == null) {
-			return false;
-		}
-		
-		String dstDataDirectory = m_systemService.getKuraDataDirectory();
-		if (dstDataDirectory == null) {
-			return false;
-		}
-		
-		int ind = dstDataDirectory.lastIndexOf('/');
-		String srcDataDirectory = null;
-		if (ind >= 0) {
-			srcDataDirectory = "".concat(dstDataDirectory.substring(0, ind+1).concat(".data"));
-		}
-		
-		if (srcDataDirectory == null) {
-			return false;
-		}
-		
-		rollbackItems.add(new NetworkRollbackItem(srcDataDirectory + "/kuranet.conf", dstDataDirectory + "/kuranet.conf"));
-		//rollbackItems.add(new NetworkRollbackItem(srcDataDirectory + "/firewall", "/etc/init.d/firewall"));
-		if (OS_VERSION.equals(KuraConstants.Intel_Edison.getImageName() + "_" + KuraConstants.Intel_Edison.getImageVersion() + "_" + KuraConstants.Intel_Edison.getTargetName())) {
-			rollbackItems.add(new NetworkRollbackItem(srcDataDirectory + "/hostapd.conf", "/etc/hostapd/hostapd.conf"));
-			rollbackItems.add(new NetworkRollbackItem(srcDataDirectory + "/dhcpd-eth0.conf", "/etc/udhcpd-usb0.conf"));
-			rollbackItems.add(new NetworkRollbackItem(srcDataDirectory + "/dhcpd-wlan0.conf", "/etc/udhcpd-wlan0.conf"));
-		} else {
-			rollbackItems.add(new NetworkRollbackItem(srcDataDirectory + "/hostapd.conf", "/etc/hostapd.conf"));
-			rollbackItems.add(new NetworkRollbackItem(srcDataDirectory + "/dhcpd-eth0.conf", "/etc/dhcpd-eth0.conf"));
-			rollbackItems.add(new NetworkRollbackItem(srcDataDirectory + "/dhcpd-wlan0.conf", "/etc/dhcpd-wlan0.conf"));
-		}
-			
-		if (OS_VERSION.equals(KuraConstants.Mini_Gateway.getImageName() + "_" + KuraConstants.Mini_Gateway.getImageVersion()) ||
-				OS_VERSION.equals(KuraConstants.Raspberry_Pi.getImageName()) || 
-				OS_VERSION.equals(KuraConstants.BeagleBone.getImageName()) ||
-				OS_VERSION.equals(KuraConstants.Intel_Edison.getImageName() + "_" + KuraConstants.Intel_Edison.getImageVersion() + "_" + KuraConstants.Intel_Edison.getTargetName())) {
-			// restore Debian interface configuration
-			rollbackItems.add(new NetworkRollbackItem(srcDataDirectory + "/interfaces", "/etc/network/interfaces"));
-		} else {
-			// restore RedHat interface configuration
-			rollbackItems.add(new NetworkRollbackItem(srcDataDirectory + "/ifcfg-eth0", "/etc/sysconfig/network-scripts/ifcfg-eth0"));
-			rollbackItems.add(new NetworkRollbackItem(srcDataDirectory + "/ifcfg-eth1", "/etc/sysconfig/network-scripts/ifcfg-eth1"));
-			rollbackItems.add(new NetworkRollbackItem(srcDataDirectory + "/ifcfg-wlan0", "/etc/sysconfig/network-scripts/ifcfg-wlan0"));
-		}
-		
-		for (NetworkRollbackItem rollbackItem : rollbackItems) {
-			rollbackItem(rollbackItem);
-		}
-		
-		s_logger.debug("rollbackDefaultConfiguration() :: setting network configuration ...");
-		ComponentConfiguration networkComponentConfiguration = ((SelfConfiguringComponent)m_networkConfigurationService).getConfiguration();
-		if (networkComponentConfiguration != null) {
-			try {
-				NetworkConfiguration netConfiguration = new NetworkConfiguration(networkComponentConfiguration.getConfigurationProperties());
-				m_networkConfigurationService.setNetworkConfiguration(netConfiguration);
-			} catch (UnknownHostException e) {
-				s_logger.error("relback to snapshot_0 has failed - {}", e); 
-			}
-		}
-		return true;
-	}
-	
-	@Override
-	@Deprecated
-	public boolean rollbackDefaultFirewallConfiguration() throws KuraException {
-		s_logger.debug("rollbackDefaultFirewallConfiguration() :: initializing firewall ...");
-		if (m_systemService == null) {
-			return false;
-		}
-		
-		String dstDataDirectory = m_systemService.getKuraDataDirectory();
-		if (dstDataDirectory == null) {
-			return false;
-		}
-		
-		int ind = dstDataDirectory.lastIndexOf('/');
-		String srcDataDirectory = null;
-		if (ind >= 0) {
-			srcDataDirectory = "".concat(dstDataDirectory.substring(0, ind+1).concat(".data"));
-		}
-		
-		if (srcDataDirectory == null) {
-			return false;
-		}
-		
-		NetworkRollbackItem firewallRollbackItem = new NetworkRollbackItem(srcDataDirectory + "/iptables", "/etc/sysconfig/iptables");
-		rollbackItem(firewallRollbackItem);
-		LinuxFirewall.getInstance().initialize();
-		LinuxFirewall.getInstance().enable();
-		return true;
-	}
-	
-	private void rollbackItem (NetworkRollbackItem rollbackItem) {
-		File srcFile = new File (rollbackItem.m_src);
-		File dstFile = new File (rollbackItem.m_dst);
-		if (srcFile.exists()) {
-			try {
-				s_logger.debug("rollbackItem() :: copying {} to {} ...", srcFile, dstFile);
-				copyFile(srcFile, dstFile);
-			} catch (IOException e) {
-				s_logger.error("rollbackItem() :: Failed to recover {} file - {}", dstFile, e);
-			}
-		}
-	}
-	
-	private void copyFile(File sourceFile, File destFile) throws IOException {
-	    if(!destFile.exists()) {
-	        destFile.createNewFile();
-	    }
-
-	    FileInputStream sourceStream= null;
-	    FileOutputStream destinationStream= null;
-	    FileChannel source = null;
-	    FileChannel destination = null;
-
-	    try {
-	        sourceStream= new FileInputStream(sourceFile);
-	        source = sourceStream.getChannel();
-	        destinationStream= new FileOutputStream(destFile);
-	        destination = destinationStream.getChannel();
-	        destination.transferFrom(source, 0, source.size());
-	    } finally {
-	        if (source != null) {
-	            source.close();
-	        }
-	        if (destination != null) {
-	            destination.close();
-	        }
-	        if (sourceStream != null) {
-	            sourceStream.close();
-	        }
-	        if (destinationStream != null) {
-	            destinationStream.close();
-            }
-	    }
-	}
-	
-=======
                                             s_logger.debug("checking WifiConfig for {} mode", wifiConfig.getMode());
                                             if (!netConfig.equals(wifiConfig)) {
                                                 s_logger.debug("updating WifiConfig for {}", interfaceName);
@@ -2872,7 +1554,6 @@
         }
     }
 
->>>>>>> e3f74823
     @Override
     public void handleEvent(Event event) {
         s_logger.debug("handleEvent - topic: {}", event.getTopic());
@@ -2920,21 +1601,6 @@
             }
         } while (System.currentTimeMillis() - startTimer < 1000L * tout);
     }
-<<<<<<< HEAD
-	
-	// ----------------------------------------------------------------
-	//
-	//   Private Methods
-	//
-	// ----------------------------------------------------------------	
-	private void enableWifiInterface(String ifaceName, NetInterfaceStatus status, WifiMode wifiMode, WifiConfig wifiConfig) throws KuraException {
-		
-	    // ignore mon.* interface
-	    if(ifaceName.startsWith("mon.")) {
-	        return;
-	    }
-	    // ignore redpine vlan interface 
-=======
 
     // ----------------------------------------------------------------
     //
@@ -2951,56 +1617,32 @@
             return;
         }
         // ignore redpine vlan interface
->>>>>>> e3f74823
         if (ifaceName.startsWith("rpine")) {
             return;
         }
-<<<<<<< HEAD
-	    
-        
-	    
-=======
-
->>>>>>> e3f74823
+
         s_logger.debug("Configuring {} for {} mode", ifaceName, wifiMode);
 
         s_logger.debug("Stopping hostapd and wpa_supplicant");
         HostapdManager.stop(ifaceName);
         WpaSupplicantManager.stop(ifaceName);
-<<<<<<< HEAD
-        
-        if (status == NetInterfaceStatus.netIPv4StatusEnabledLAN
-                && wifiMode.equals(WifiMode.MASTER)) {
-            
+
+        if (status == NetInterfaceStatus.netIPv4StatusEnabledLAN && wifiMode.equals(WifiMode.MASTER)) {
+
             s_logger.debug("Starting hostapd");
             HostapdManager.start(ifaceName);
-            
-        } else if((status == NetInterfaceStatus.netIPv4StatusEnabledLAN || status == NetInterfaceStatus.netIPv4StatusEnabledWAN)
-=======
-
-        if (status == NetInterfaceStatus.netIPv4StatusEnabledLAN && wifiMode.equals(WifiMode.MASTER)) {
-
-            s_logger.debug("Starting hostapd");
-            HostapdManager.start(ifaceName);
 
         } else if ((status == NetInterfaceStatus.netIPv4StatusEnabledLAN
                 || status == NetInterfaceStatus.netIPv4StatusEnabledWAN)
->>>>>>> e3f74823
                 && (wifiMode.equals(WifiMode.INFRA) || wifiMode.equals(WifiMode.ADHOC))) {
 
             if (wifiConfig != null) {
                 s_logger.debug("Starting wpa_supplicant");
                 WpaSupplicantManager.start(ifaceName, wifiMode, wifiConfig.getDriver());
                 if (isWifiConnectionCompleted(ifaceName, 60)) {
-<<<<<<< HEAD
-                	s_logger.debug("WiFi Connection Completed on {} !", ifaceName);
-                } else {
-                	s_logger.warn("Failed to complete WiFi Connection on {}", ifaceName);
-=======
                     s_logger.debug("WiFi Connection Completed on {} !", ifaceName);
                 } else {
                     s_logger.warn("Failed to complete WiFi Connection on {}", ifaceName);
->>>>>>> e3f74823
                 }
             } else {
                 s_logger.warn("No WifiConfig configured for mode " + wifiMode);
@@ -3008,30 +1650,6 @@
         } else {
             s_logger.debug("Invalid wifi configuration - NetInterfaceStatus: {}, WifiMode:{}", status, wifiMode);
         }
-<<<<<<< HEAD
-	}
-	
-	private void disableWifiInterface (String ifaceName) throws KuraException {
-	    s_logger.debug("Stopping hostapd and wpa_supplicant");
-		HostapdManager.stop(ifaceName);
-		WpaSupplicantManager.stop(ifaceName);
-	}
-	
-	
-	// Submit new configuration, waiting for network configuration change event before returning
-	private void submitNetworkConfiguration(List<String> modifiedInterfaceNames, NetworkConfiguration networkConfiguration) throws KuraException {
-		short timeout = 30;		// in seconds
-	    
-	    m_pendingNetworkConfigurationChange = true;
-	    if(modifiedInterfaceNames != null && !modifiedInterfaceNames.isEmpty()) {
-	    	networkConfiguration.setModifiedInterfaceNames(modifiedInterfaceNames);
-	    	s_logger.debug("Set modified interface names: {}", modifiedInterfaceNames.toString());
-	    }
-	    m_networkConfigurationService.setNetworkConfiguration(networkConfiguration);
-	    m_configurationService.snapshot();
-	    
-        while(m_pendingNetworkConfigurationChange && timeout > 0) {
-=======
     }
 
     private void disableWifiInterface(String ifaceName) throws KuraException {
@@ -3054,7 +1672,6 @@
         this.m_configurationService.snapshot();
 
         while (this.m_pendingNetworkConfigurationChange && timeout > 0) {
->>>>>>> e3f74823
             timeout -= 0.5;
             try {
                 Thread.sleep(500);
@@ -3067,19 +1684,6 @@
             s_logger.warn("Did not receive a network configuration change event");
             this.m_pendingNetworkConfigurationChange = false;
         }
-<<<<<<< HEAD
-	}
-	
-	private void submitFirewallConfiguration() throws KuraException {
-		// TODO
-		short timeout = 30;		// in seconds
-	    
-	    m_pendingFirewallConfigurationChange = true; //WTF: why this is set to true? the while and the if will be always executed!
-	    
-	    m_configurationService.snapshot();
-	    
-        while(m_pendingFirewallConfigurationChange && timeout > 0) {
-=======
     }
 
     private void submitFirewallConfiguration() throws KuraException {
@@ -3092,7 +1696,6 @@
         this.m_configurationService.snapshot();
 
         while (this.m_pendingFirewallConfigurationChange && timeout > 0) {
->>>>>>> e3f74823
             timeout -= 0.5;
             try {
                 Thread.sleep(500);
@@ -3105,13 +1708,6 @@
             s_logger.warn("Did not receive a firewall configuration change event");
             this.m_pendingFirewallConfigurationChange = false;
         }
-<<<<<<< HEAD
-	}
-	
-	private int frequencyMhz2Channel(int frequency) {
-		return (frequency - 2407)/5;
-	}
-=======
     }
 
     private int frequencyMhz2Channel(int frequency) {
@@ -3124,5 +1720,4 @@
         LinuxNetworkUtil.loadKernelModule(interfaceName, wifiMode);
     }
 
->>>>>>> e3f74823
 }