--- conflicted
+++ resolved
@@ -1,66 +1,5 @@
 <?xml version="1.0" encoding="UTF-8"?>
 <project xmlns="http://maven.apache.org/POM/4.0.0" xmlns:xsi="http://www.w3.org/2001/XMLSchema-instance"
-<<<<<<< HEAD
-         xsi:schemaLocation="http://maven.apache.org/POM/4.0.0 http://maven.apache.org/xsd/maven-4.0.0.xsd">
-
-    <modelVersion>4.0.0</modelVersion>
-
-    <groupId>org.eclipse.kura</groupId>
-    <artifactId>org.eclipse.kura.example.camel.aggregation</artifactId>
-    <version>1.0.1-SNAPSHOT</version>
-    <packaging>bundle</packaging>
-
-    <properties>
-        <!-- Kura Java runtime version is 7. -->
-        <maven.compiler.source>1.7</maven.compiler.source>
-        <maven.compiler.target>1.7</maven.compiler.target>
-
-        <maven-bundle-plugin.version>3.0.1</maven-bundle-plugin.version>
-        <slf4j.version>1.6.6</slf4j.version>
-    </properties>
-
-    <repositories>
-        <repository>
-          <id>kura-release-repo</id>
-          <name>Kura Release Reposository</name>
-          <url>https://repo.eclipse.org/content/repositories/kura-releases/</url>
-        </repository>
-    </repositories> 
-	
-	<dependencies>
-        <dependency>
-            <groupId>org.eclipse.kura</groupId>
-            <artifactId>org.eclipse.kura.camel</artifactId>
-            <version>1.0.0</version>
-        </dependency>
-        <dependency>
-            <groupId>org.eclipse.kura</groupId>
-            <artifactId>org.eclipse.kura.api</artifactId>
-            <version>1.0.8</version>
-        </dependency>
-        <dependency>
-            <groupId>org.slf4j</groupId>
-            <artifactId>slf4j-api</artifactId>
-            <version>${slf4j.version}</version>
-        </dependency>
-    </dependencies>
-
-    <build>
-        <plugins>
-            <plugin>
-                <groupId>org.apache.felix</groupId>
-                <artifactId>maven-bundle-plugin</artifactId>
-                <version>${maven-bundle-plugin.version}</version>
-                <extensions>true</extensions>
-                <configuration>
-                    <instructions>
-                        <Service-Component>OSGI-INF/*.xml</Service-Component>
-                    </instructions>
-                </configuration>
-            </plugin>
-        </plugins>
-    </build>
-=======
 	xsi:schemaLocation="http://maven.apache.org/POM/4.0.0 http://maven.apache.org/xsd/maven-4.0.0.xsd">
 
 	<modelVersion>4.0.0</modelVersion>
@@ -120,6 +59,5 @@
 			</plugin>
 		</plugins>
 	</build>
->>>>>>> c42c915d
 
 </project>