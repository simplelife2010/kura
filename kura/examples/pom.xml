--- conflicted
+++ resolved
@@ -45,13 +45,9 @@
                 <module>org.eclipse.kura.example.gpio</module>
                 <module>org.eclipse.kura.example.ble.tisensortag</module>
                 <module>org.eclipse.kura.example.beacon</module>
-<<<<<<< HEAD
                 <module>org.eclipse.kura.example.beacon.scanner</module>
-=======
-                <module>org.eclipse.kura.example.beacon_scanner</module>
                 <module>org.eclipse.kura.example.camel.quickstart</module>
                 <module>org.eclipse.kura.example.camel.aggregation</module>
->>>>>>> 1d40c9d9
                 <module>org.eclipse.kura.raspberrypi.sensehat</module>
                 <module>org.eclipse.kura.raspberrypi.sensehat.example</module>
             </modules>
