package org.eclipse.kura.example.bluetooth;

import java.util.Date;
import java.util.List;
import java.util.Map;
import org.eclipse.kura.bluetooth.BluetoothAdapter;
import org.eclipse.kura.bluetooth.BluetoothDevice;
import org.eclipse.kura.bluetooth.BluetoothGattCharacteristic;
import org.eclipse.kura.bluetooth.BluetoothGattService;
import org.eclipse.kura.bluetooth.BluetoothLeScanListener;
import org.eclipse.kura.bluetooth.BluetoothService;
import org.eclipse.kura.cloud.CloudClient;
import org.eclipse.kura.cloud.CloudClientListener;
import org.eclipse.kura.cloud.CloudService;
import org.eclipse.kura.configuration.ConfigurableComponent;
import org.eclipse.kura.message.KuraPayload;
import org.osgi.service.component.ComponentContext;
import org.osgi.service.component.ComponentException;
import org.slf4j.Logger;
import org.slf4j.LoggerFactory;

public class BluetoothLe implements ConfigurableComponent, CloudClientListener, BluetoothLeScanListener{

	private static final Logger s_logger = LoggerFactory.getLogger(BluetoothLe.class);
	
	private final String APP_ID = "BLE_APP_V1";
<<<<<<< HEAD
	private final int WAIT_TIME = 20000;
	private final boolean DO_SCAN = false;
=======
	private final int WAIT_TIME = 5000;
	
	private final String PROPERTY_DEVICEID = "deviceId";
>>>>>>> 5b68307d
	
	private CloudService m_cloudService;
	private static CloudClient  m_cloudClient;
	
	private TiSensorTag m_tiSensorTag;
	private BluetoothService m_bluetoothService;
	private BluetoothAdapter m_bluetoothAdapter;
	
	private List<BluetoothGattService> m_bluetoothGattServices;
	private boolean m_found = false;
	private LocalThread m_thread;
	private boolean endTest =false;
	
	private String m_deviceId;
	
	public void setCloudService(CloudService cloudService) {
		m_cloudService = cloudService;
	}
	
	public void unsetCloudService(CloudService cloudService) {
		m_cloudService = null;
	}

	public void setBluetoothService(BluetoothService bluetoothService) {
		m_bluetoothService = bluetoothService;
	}
	
	public void unsetBluetoothService(BluetoothService bluetoothService) {
		m_bluetoothService = null;
	}
	
	// --------------------------------------------------------------------
	//
	//  Activation APIs
	//
	// --------------------------------------------------------------------
	protected void activate(ComponentContext context, Map<String,Object> properties) {
		s_logger.info("Activating BluetoothLe example...");
		
		try {
			m_cloudClient = m_cloudService.newCloudClient(APP_ID);
			m_cloudClient.addCloudClientListener(this);
			
			doUpdate(properties);
		} catch (Exception e) {
			s_logger.error("Error starting component", e);
			throw new ComponentException(e);
		}
		
	}
	
	protected void deactivate(ComponentContext context) {
		if (m_tiSensorTag != null) {
			m_tiSensorTag.disconnect();
		}
		endTest = true;
		m_thread.stopThread();
	}
	
	protected void updated(Map<String,Object> properties) {
		s_logger.debug("Updating Bluetooth Service...");
		doUpdate(properties);
	}

	private void doUpdate(Map<String,Object> properties) {
		
		if(properties.get(PROPERTY_DEVICEID) != null){
			m_deviceId = (String) properties.get(PROPERTY_DEVICEID);
			s_logger.info("Device ID from properties = "+m_deviceId);
		}
		else{ 
			m_deviceId = TiSensorTag.ADDRESS;
			s_logger.info("Device ID from properties = NULL -> hardcoded = "+m_deviceId);
		}

		if (m_tiSensorTag != null) {
			m_tiSensorTag.disconnect();
		}
		if(m_thread!=null)
			m_thread.stopThread();
		
		// Get Bluetooth adapter and ensure it is enabled
		m_bluetoothAdapter = m_bluetoothService.getBluetoothAdapter();
		if (m_bluetoothAdapter != null) {
			s_logger.info("Bluetooth adapter address => " + m_bluetoothAdapter.getAddress());
			s_logger.info("Bluetooth adapter le enabled => " + m_bluetoothAdapter.isLeReady());
			
			if (!m_bluetoothAdapter.isEnabled()) {
				s_logger.info("Enabling bluetooth adapter...");
				m_bluetoothAdapter.enable();
				s_logger.info("Bluetooth adapter address => " + m_bluetoothAdapter.getAddress());
			}
			
			// Start scanning in separate thread to allow bundle to finish activation
			m_thread = new LocalThread();
			m_thread.start();
			
		}
		
	}
	
	// --------------------------------------------------------------------
	//
	//  Static Methods
	//
	// --------------------------------------------------------------------
	
	protected static void doPublishTemp(Object ambValue, Object targetValue) {
		KuraPayload payload = new KuraPayload();
		payload.setTimestamp(new Date());
		payload.addMetric("Ambient", ambValue);
		payload.addMetric("Target", targetValue);
		try {
			int messageId = m_cloudClient.publish("temperature", payload, 0, false);
		} catch (Exception e) {
			s_logger.error("Can't publish message, " + "temperature", e);
		}
		
	}
	
	// --------------------------------------------------------------------
	//
	//  Private Methods
	//
	// --------------------------------------------------------------------
	
	private void begin() {
		/*
		 *Scan for Bluetooth LE devices. This will block until the the desired device is found or
		 *the time limit is exceeded.
		*/
<<<<<<< HEAD
		
		if (DO_SCAN) {
=======
		while (!m_found && !endTest){
>>>>>>> 5b68307d
			startScan();
			s_logger.info("Looking for device...");
			long startTime = System.currentTimeMillis();
			while (!m_found && (System.currentTimeMillis() - startTime) < WAIT_TIME) {
<<<<<<< HEAD
				// do nothing
			}
		}
		else {
			m_found = true;
			m_tiSensorTag = new TiSensorTag(m_bluetoothAdapter.getRemoteDevice(TiSensorTag.ADDRESS));
=======
				try {
					Thread.sleep(10);
				} catch (InterruptedException e) {
					e.printStackTrace();
				}
			}
			if(endTest)
				return;
>>>>>>> 5b68307d
		}
		
		/*
		 * Device was found, connect to device. To connect, you must
	  	 * first get the GATT server of the device, then connect.
	  	*/
		if (m_found) {
			s_logger.info("Found, connecting...");
			boolean connected = m_tiSensorTag.connect();
			if (connected) {
				// Once connected, run through all diagnostics or comment
				// out and run demo
				s_logger.info("Connected!");
				doServicesDiscovery();
				doCharacteristicsDiscovery();
				//testReadWrite();
				//testNotifications();
				//runDemo();
				
				m_tiSensorTag.disconnect();
			}
			else 
				s_logger.info("Device could not connect");
		}
		else {
			s_logger.info("Device not found");
		}
	}
	
	private void doServicesDiscovery() {
		s_logger.info("Starting services discovery...");
		m_bluetoothGattServices = m_tiSensorTag.discoverServices();
		for (BluetoothGattService bgs : m_bluetoothGattServices) {	
			s_logger.info("Service UUID: " + bgs.getUuid()+"  :  "+bgs.getStartHandle()+"  :  "+bgs.getEndHandle());
		}
	}

	private void doCharacteristicsDiscovery() {
		List<BluetoothGattCharacteristic> lbgc = m_tiSensorTag.getCharacteristics("0x0001", "0x0100"); 
		for(BluetoothGattCharacteristic bgc:lbgc){
			s_logger.info("Characteristics uuid : "+bgc.getUuid()+" : "+bgc.getHandle()+" : "+bgc.getValueHandle());
			String ls = bgc.getUuid().toString();
			if(ls.startsWith("00002a00")){
				String value = m_tiSensorTag.readTemp(bgc.getValueHandle());
				s_logger.info("rec  = "+value);
				String[] ts = value.split(" ");
				String fin = "";
				for(String lls:ts){
					int ic = Integer.parseInt(lls, 16);
					fin+= (char)ic;
				}
				s_logger.info("Device name: " + fin);
			}
		}
		
 		// Try to read All Values ?		
		
//		String [] uu = new String[100];
//		String [] vv = new String[100];
//		int index=0;
//		for(BluetoothGattCharacteristic bgc:lbgc){
//			String ls = bgc.getUuid().toString();
//			if(ls.startsWith("f000aa")){
//				String value = m_tiSensorTag.readTempByUuid(bgc.getUuid());
//				//s_logger.info("Read from UUID is: " + value);
//				uu[index]=ls;
//				vv[index]=value;
//				index++;
//			}
//		}
//		for(int i=0; i<index; i++){
//			s_logger.info(uu[i]+"  ->  "+vv[i]);
//		}
		
	}


	
	private void runDemo() {
		try {
			m_tiSensorTag.enableTempNotifications();
			Thread.sleep(1000);
			m_tiSensorTag.enableTempSensor();
		} catch (InterruptedException ie) {
			s_logger.error(ie.getLocalizedMessage());
		}
	}
	
	private void testReadWrite() {
		String value;
		
		s_logger.info("Starting read/write test...");
		// Enable temperature sensor
		m_tiSensorTag.enableTempSensor();
		try {
			Thread.sleep(5000);
			// Read value from temp sensor
			value = m_tiSensorTag.readTemp(TiSensorTagGatt.HANDLE_TEMP_SENSOR_VALUE);
			s_logger.info("Temperatue read from handle is: " + value);
			Thread.sleep(5000);
			//Read value from UUID
			value = m_tiSensorTag.readTempByUuid(TiSensorTagGatt.UUID_TEMP_SENSOR_VALUE);
			s_logger.info("Temperature read from UUID is: " + value);
		} catch (InterruptedException e) {
			s_logger.error("Error in testReadWrite: " + e.getLocalizedMessage());
		}
	}
	
	private void testNotifications() {
		s_logger.info("Starting notifications test...");
		try {
			
			// Enable notifications
			m_tiSensorTag.enableTempNotifications();
			// Enable temperature sensor
			m_tiSensorTag.enableTempSensor();
			// Data should show in listener
			// Delay, then disable notifications
			Thread.sleep(5000);
			m_tiSensorTag.disableTempNotifications();
		} catch (InterruptedException e) {
			s_logger.error("Error in testNotifications: " + e.getLocalizedMessage());
		}
		
		
	}
	
	private void startScan() {
		s_logger.info("Starting LE scan...");
		m_bluetoothAdapter.startLeScan(this);
	}
	
	// --------------------------------------------------------------------
	//
	//  BluetoothLeScanListener APIs
	//
	// --------------------------------------------------------------------
	@Override
	public void onScanFailed(int errorCode) {
		s_logger.error("Error during scan");
		
	}

	@Override
	public void onScanResults(List<BluetoothDevice> scanResults) {
		// Scan for TI SensorTag
		for (BluetoothDevice bluetoothDevice : scanResults) {
			if (bluetoothDevice.getAdress().equals(m_deviceId)) {
				s_logger.info("Smart Sensor found ");
				m_tiSensorTag = new TiSensorTag(bluetoothDevice);
				m_found = true;
			}
			else s_logger.info("Found device = "+bluetoothDevice.getAdress());
		}
	}

	// --------------------------------------------------------------------
	//
	//  CloudClientListener APIs
	//
	// --------------------------------------------------------------------
	@Override
	public void onControlMessageArrived(String deviceId, String appTopic,
			KuraPayload msg, int qos, boolean retain) {
		// TODO Auto-generated method stub
		
	}

	@Override
	public void onMessageArrived(String deviceId, String appTopic,
			KuraPayload msg, int qos, boolean retain) {
		// TODO Auto-generated method stub
		
	}

	@Override
	public void onConnectionLost() {
		// TODO Auto-generated method stub
		
	}

	@Override
	public void onConnectionEstablished() {
		// TODO Auto-generated method stub
		
	}

	@Override
	public void onMessageConfirmed(int messageId, String appTopic) {
		// TODO Auto-generated method stub
		
	}

	@Override
	public void onMessagePublished(int messageId, String appTopic) {
		// TODO Auto-generated method stub
		
	}
	
	/*
	 * Local Thread
	 */
	private class LocalThread extends Thread {
		private volatile boolean stopThread = false;
		private volatile boolean done = false;
				
		public void run() {
			int x = 0;
			while (!stopThread && !done) {
				begin();
				done = true;
			}
			
		}
		
		public void stopThread() {
			stopThread = true;
		}
	}

}<|MERGE_RESOLUTION|>--- conflicted
+++ resolved
@@ -24,14 +24,9 @@
 	private static final Logger s_logger = LoggerFactory.getLogger(BluetoothLe.class);
 	
 	private final String APP_ID = "BLE_APP_V1";
-<<<<<<< HEAD
 	private final int WAIT_TIME = 20000;
 	private final boolean DO_SCAN = false;
-=======
-	private final int WAIT_TIME = 5000;
-	
 	private final String PROPERTY_DEVICEID = "deviceId";
->>>>>>> 5b68307d
 	
 	private CloudService m_cloudService;
 	private static CloudClient  m_cloudClient;
@@ -43,8 +38,7 @@
 	private List<BluetoothGattService> m_bluetoothGattServices;
 	private boolean m_found = false;
 	private LocalThread m_thread;
-	private boolean endTest =false;
-	
+	private boolean endTest = false;
 	private String m_deviceId;
 	
 	public void setCloudService(CloudService cloudService) {
@@ -163,33 +157,17 @@
 		 *Scan for Bluetooth LE devices. This will block until the the desired device is found or
 		 *the time limit is exceeded.
 		*/
-<<<<<<< HEAD
-		
 		if (DO_SCAN) {
-=======
-		while (!m_found && !endTest){
->>>>>>> 5b68307d
 			startScan();
 			s_logger.info("Looking for device...");
 			long startTime = System.currentTimeMillis();
 			while (!m_found && (System.currentTimeMillis() - startTime) < WAIT_TIME) {
-<<<<<<< HEAD
 				// do nothing
 			}
 		}
 		else {
 			m_found = true;
 			m_tiSensorTag = new TiSensorTag(m_bluetoothAdapter.getRemoteDevice(TiSensorTag.ADDRESS));
-=======
-				try {
-					Thread.sleep(10);
-				} catch (InterruptedException e) {
-					e.printStackTrace();
-				}
-			}
-			if(endTest)
-				return;
->>>>>>> 5b68307d
 		}
 		
 		/*
